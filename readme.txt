=== WooCommerce - excelling eCommerce ===
Contributors: woothemes, automattic, mikejolley, jameskoster, claudiosanches, royho
Tags: ecommerce, e-commerce, commerce, woothemes, wordpress ecommerce, affiliate, store, sales, sell, shop, shopping, cart, checkout, configurable, variable, widgets, reports, download, downloadable, digital, inventory, stock, reports, shipping, tax
Donate link: https://www.paypal.com/cgi-bin/webscr?cmd=_xclick&business=paypal@woothemes.com&item_name=Donation+for+WooCommerce
Requires at least: 4.0
Tested up to: 4.3
Stable tag: 2.4.2
License: GPLv3
License URI: http://www.gnu.org/licenses/gpl-3.0.html

WooCommerce is a powerful, extendable eCommerce plugin that helps you sell anything. Beautifully.

== Description ==

WooCommerce is a free eCommerce plugin that allows you to sell anything, beautifully. Built to integrate seamlessly with WordPress, WooCommerce is the world’s favorite eCommerce solution that gives both store owners and developers complete control.

With endless flexibility and access to hundreds of free and premium WordPress extensions, WooCommerce now powers 30% of all online stores -- more than any other platform.

[youtube https://www.youtube.com/watch?v=1KahlicghaE]

= Sell anything, anywhere =
With WooCommerce, you can sell both physical and digital goods in all shapes and sizes, offer product variations, multiple configurations, and instant downloads to shoppers, and even sell affiliate goods from online marketplaces.

With premium extensions, you can offer bookings, memberships, and recurring subscriptions. Perhaps you’d like to sell monthly subscriptions for physical goods, or offer your members a discount on digital downloads? It’s all possible.

= Ship wherever you like =
Offer free shipping, flat rate shipping, or make real-time calculations. Limit your shipments to specific countries, or open your store up to the world. Shipping is highly configurable, and WooCommerce even supports drop shipping.

= Extensive payment options =
WooCommerce comes bundled with the ability to accept major credit cards, PayPal, BACS (bank transfers), and cash on delivery. Need additional options? More than 140 region-specific gateways integrate with WooCommerce, including popular choices like Stripe, Authorize.Net, and Amazon Payments.

= You control it all -- forever =
WooCommerce gives you complete control of your store, from taxes to stock levels to customer accounts. Add and remove extensions, change your design, and switch settings as you please. It’s all under your control.

One of the biggest risks of using a hosted eCommerce platform is what happens to your store if the provider closes up shop. With WooCommerce, you have complete control, so there’s never any reason to worry. Your data belongs to you -- and it’s kept secure, thanks to regular audits by industry leaders.

= Define your style with Storefront =

[Storefront](https://wordpress.org/themes/storefront/) is a free WordPress theme available to any WooCommerce store. Along with deep WooCommerce integration, Storefront prioritizes speed and uptime while eliminating theme and plugin conflicts during major updates.

Define your style even further by customizing Storefront to your liking or choosing from one of our several [Storefront child themes](http://www.woothemes.com/product-category/themes/storefront-child-theme-themes/). It’s all up to you, and all open source.

= Built with developers in mind =

Extendable, adaptable, and open source -- WooCommerce was created with developers in mind. With its strong, robust framework, you can scale your client’s store all the way from basic to high-end (infinity and beyond).

Built with a REST API, WooCommerce can integrate with virtually any service. Your store’s data can be accessed anywhere, anytime, 100% securely. WooCommerce allows developers to easily create, modify, and grow a store that meets their specifications.

No matter the size of the store you want to build, WooCommerce will scale to meet your requirements. With a growing collection of more than 300 extensions, you can enhance each store’s features to meet your client’s unique needs -- or even create your own solution.

If security is a concern, rest easy. WooCommerce is audited by a dedicated team of developers working around the clock to identify and patch any and all discovered bugs.

We also support WooCommerce and all its extensions with comprehensive, easily-accessible documentation. With our docs, you’ll learn how to create the exact site your client needs.

= Extensions galore =

WordPress.org is home to some amazing extensions for WooCommerce, including:

[Google Analytics](https://wordpress.org/plugins/woocommerce-google-analytics-integration/)
[Delivery Notes](https://wordpress.org/plugins/woocommerce-delivery-notes/)
[PDF Invoices and Packing Slips](https://wordpress.org/plugins/woocommerce-pdf-invoices-packing-slips/)
[Affiliates Integration Light](https://wordpress.org/plugins/affiliates-woocommerce-light/)
[New Product Badges](https://wordpress.org/plugins/woocommerce-new-product-badge/)

Keen to see them all? Search WordPress.org for ‘WooCommerce’ to dive in.

If you’re looking for something endorsed and maintained by the developers who built WooCommerce, there are a plethora of premium eCommerce extensions, the most popular of which include:

[WooCommerce Subscriptions](http://www.woothemes.com/products/woocommerce-subscriptions/)
[WooCommerce Memberships](http://www.woothemes.com/products/woocommerce-memberships/)
[WooCommerce Bookings](http://www.woothemes.com/products/woocommerce-bookings/)
[Dynamic Pricing](http://www.woothemes.com/products/dynamic-pricing/)
[Table Rate Shipping](http://www.woothemes.com/products/table-rate-shipping/)
[Product CSV Import Suite](http://www.woothemes.com/products/product-csv-import-suite/)

And there’s plenty more where they came from. Visit our [extensions page](http://www.woothemes.com/product-category/woocommerce-extensions/) to find out everything you’re capable of and all that's possible with premium WooCommerce extensions.

= Join our growing community =

When you download WooCommerce, you join a community of more than a million store owners, developers, and WordPress enthusiasts. We’re one of the fastest-growing open source communities online, and whether you’re a n00b or a Ninja, we’d love to have you!

If you’re interested in contributing to WooCommerce we’ve got more than 350 contributors, and there’s always room for more. Head over to the [WooCommerce GitHub Repository](https://github.com/woothemes/woocommerce) to find out how you can pitch in.

Want to add a new language to WooCommerce? Swell! You can contribute through [Transifex](https://www.transifex.com/woothemes/woocommerce/).

And, finally, consider joining or spearheading a WooCommerce Meetup locally, more about those [here](http://www.woothemes.com/woocommerce/meetups/).

== Installation ==

= Minimum Requirements =

* WordPress 3.8 or greater
* PHP version 5.2.4 or greater
* MySQL version 5.0 or greater
* Some payment gateways require fsockopen support (for IPN access)

= Automatic installation =

Automatic installation is the easiest option as WordPress handles the file transfers itself and you don’t need to leave your web browser. To do an automatic install of WooCommerce, log in to your WordPress dashboard, navigate to the Plugins menu and click Add New.

In the search field type “WooCommerce” and click Search Plugins. Once you’ve found our eCommerce plugin you can view details about it such as the the point release, rating and description. Most importantly of course, you can install it by simply clicking “Install Now”.

= Manual installation =

The manual installation method involves downloading our eCommerce plugin and uploading it to your webserver via your favourite FTP application. The WordPress codex contains [instructions on how to do this here](http://codex.wordpress.org/Managing_Plugins#Manual_Plugin_Installation).

= Updating =

Automatic updates should work like a charm; as always though, ensure you backup your site just in case.

If on the off-chance you do encounter issues with the shop/category pages after an update you simply need to flush the permalinks by going to WordPress > Settings > Permalinks and hitting 'save'. That should return things to normal.

= Dummy data =

WooCommerce comes with some dummy data you can use to see how products look; either import dummy_data.xml via the [WordPress importer](http://wordpress.org/extend/plugins/wordpress-importer/) or use our [CSV Import Suite plugin](http://www.woothemes.com/products/product-csv-import-suite/) to import dummy_data.csv and dummy_data_variations.csv.

== Frequently Asked Questions ==

= Where can I find WooCommerce documentation and user guides? =

For help setting up and configuring WooCommerce please refer to our [user guide](http://docs.woothemes.com/documentation/plugins/woocommerce/getting-started/)

For extending or theming WooCommerce, see our [codex](http://docs.woothemes.com/documentation/plugins/woocommerce/woocommerce-codex/).

= Where can I get support or talk to other users? =

If you get stuck you can ask for help on the [WooThemes Community Forum](https://support.woothemes.com/hc/communities/public/topics).

For help with premium add-ons from WooThemes, use [our helpdesk](http://support.woothemes.com/).

= Will WooCommerce work with my theme? =

Yes; WooCommerce will work with any theme, but may require some styling to make it match nicely. Please see our [codex](http://docs.woothemes.com/documentation/plugins/woocommerce/woocommerce-codex/) for help. If you're looking for a theme with built in WooCommerce integration we recommend [Storefront](http://www.woothemes.com/storefront/).

= Where can I request new features, eCommerce themes and extensions? =

You can vote on and request new features and extensions in our [WooIdeas board](http://ideas.woothemes.com/forums/133476-woocommerce)

= Where can I report bugs or contribute to the project? =

Bugs can be reported either in our support forum or preferably on the [WooCommerce GitHub repository](https://github.com/woothemes/woocommerce/issues).

= Where can I found the Rest API documentation? =

You can find the documentation of our REST API on the [WooCommerce REST API Docs](http://woothemes.github.io/woocommerce-rest-api-docs/).

= WooCommerce is awesome! Can I contribute? =

Yes you can! Join in on our [GitHub repository](http://github.com/woothemes/woocommerce/) :)

== Screenshots ==

1. The slick WooCommerce settings panel.
2. WooCommerce products admin.
3. Product data panel.
4. WooCommerce sales reports.
5. A single product page.
6. A product archive (grid).

== Changelog ==

= 2.4.3 - xx/08/2015 =
* Fix - Query within wc_customer_bought_product().
* Fix - Tab hiding with some theme markup.
<<<<<<< HEAD
* Fix - Ajax variations: stripslashes to fix attributes with quotes.
=======
* Fix - No longer returns to the first variation list page when deleting one variation.
>>>>>>> 5aa919d8
* Tweak - Disable error_reporting during ajax requests to prevent malformed JSON.
* Tweak - When merging shipping taxes with a shipping rate taxes, ensure shipping rate taxes is not malformed.

= 2.4.2 - 11/08/2015 =
* Fix - If all variations are out of stock, maintain pricing display.
* Fix - Prevent double add to cart due to ajax endpoints.
* Fix - ordering_args in product_category shortcode.
* Fix - Tax inclusive prices rounding case.
* Tweak - If no variation prices are found, show no price label rather than free.
* Tweak - Made tab panel selector more specific to avoid theme conflicts.
* Tweak - Made checkout make use of new ajax endpoints.
* Tweak - woocommerce_force_ssl_checkout no longer needs to check for admin-ajax actions.
* Tweak - Hide get_formatted_legacy notices when doing ajax.
* Tweak - use shop_single instead of full image size for variations.

= 2.4.1 - 10/08/2015 =
* Fix - Tweaked the 2.4 upgrade routine to disable refund emails during update.
* Fix - Notices when calling get_shipping_classes().
* Fix - Added upgrade routine to ensure _stock_status meta exists for variations created before WooCommerce 2.2

= 2.4.0 - 10/08/2015 =
* Feature - Onboarding/setup wizard for new users to handle basic store settings and installation.
* Feature - Improved help tabs with inline video tutorials where applicable.
* Feature - New AJAX powered variations interface to improve edit product page loading times and posting large amounts of data.
* Feature - For products with many variations, on the frontend switch to AJAX to load matching variations based on user input attributes, instead of doing it all inline.
* Feature - Show full category hierarchy in permalinks.
* Feature - Added priorities for shipping methods to give more control over defaults.
* Feature - [Added a new geolocation option to support static page caching using AJAX and a querystring.](https://woocommerce.wordpress.com/2015/07/02/making-geolocation-static-cache-friendly-in-2-4/)
* Feature - Email notifications for partial refunds.
* Feature - Visual API authentication endpoint for 3rd party use.
* Feature - API key generation changes. Secret keys no longer stored in database.
* Feature - [Refactored Flat Rate Shipping for simplicity.](https://woocommerce.wordpress.com/2015/06/simplifying-flat-rate-shipping-in-wc-2-4/)
* Feature - Made international shipping UI the same as flat rate.
* Feature - New ajax endpoints to improve performance by avoiding admin overhead.
* Fix - Ensure coupon taxes are reset when calculating totals.
* Fix - Improve discount amount rounding.
* Fix - Update order shipping after editing shipping from API.
* Tweak - Moved country next to other address fields in Checkout UI.
* Tweak - Improved reports, in particular for refunds.
* Tweak - Improve save_attributes ajax function to correctly save text attributes.
* Tweak - Base discounts on the undiscounted price. #5874
* Tweak - Added wc_product_cat_class functions.
* Tweak - Display related products and upsells in 4 columns.
* Tweak - Only redirect to welcome page for MAJOR versions/updates.
* Tweak - GeoLocation IPv6 database.
* Tweak - Improved text based attribute handling to prevent issues with slashes.
* Tweak - Ajaxified the grouped product option.
* Tweak - Email template improvements and wider email client compatibility.
* Dev - Created a template file for the Proceed to Checkout button.
* Dev - API version v3.
* Dev - API - Implemented full support for Basic Authentication for v3, following the RFC 2617 specs.
* Dev - API - Fixed Oauth 1.0a to strictly follow all specs from RFC 5849 for v3.
* Dev - API - Added an endpoint to handle product attributes.
* Dev - API - Auto generete passwords for new customers only when enabled the generate_password option.
* Dev - API - Added display and image on product categories response.
* Dev - API - Added endpoint for bulk update/insert coupons, customers, products and orders.
* Dev - API - Deprecated /product/sku endpoint from v3.
* Dev - API - Created the /products/id/orders endpoint to fetch orders containing a specific product.
* Localisation - Added Argentine currency and provinces.
* [Various other small fixes and enhancements.](https://github.com/woothemes/woocommerce/issues?q=is%3Aissue+milestone%3A%222.4+Helpful+Hedgehog%22+is%3Aclosed)

= 2.3.13 - 07/07/2015 =
* Fix - Improved the email settings save and tabs for 3rd party plugins.
* Fix - Datepicker range for variations.

= 2.3.12 - 06/07/2015 =
* Fix - Fixed Google Chrome forcing to use SSL. This can cause some issues on websites behind load balancers or reverse proxies. [Read more](http://docs.woothemes.com/document/ssl-and-https/#websites-behind-load-balancers-or-reverse-proxies).
* Fix - Escaped shop url in empty cart template.
* Fix - Escaped product tabs titles.
* Fix - Removed deprecated PHP4 constructor on Widget classes.
* Fix - Wrong `price_slider_updated` JS event arguments.
* Fix - Stock quantity type in WC-API.
* Fix - Don't reveal username when login failed on valid email login.
* Fix - Fatal error on order details when have some downloadable product deleted.
* Fix - Relative paths validation for downloadable product.
* Fix - Flat rate shipping costs should ignore virtual items.
* Tweak - Keep product quantity when happens some error while add product on the cart.

= 2.3.11 - 10/06/2015 =
* Fix - Check if rating is enabled before check if rating is required to a review.
* Fix - get_discounted_price needs to check if taxes are enabled.
* Fix - Fixed filetype check for digital downloads.
* Fix - Newfoundland and Labrador state rename.
* Fix - Escaped js in widget layered nav when use the dropdown option.
* Fix - Switch the permissions check for json_search_products to use the read_product capability.
* Fix - Fixed the addition of variable products using the Order API.
* Fix - Sale item exclusion logic for variations.
* Fix - Clear correct variation stock transients when setting stock.
* Fix - Switch to JSON to avoid unserializing untrusted data when handling responses from PayPal.
* Fix - API - Fixed the sanitization for downloadable files on products endpoint.
* Tweak - woocommerce_downloadable_file_exists filter.

= 2.3.10 - 01/06/2015 =
* Fix - Fixed theme check notice for core supported themes.
* Fix - Add RTL direction to emails.
* Fix - Fixed product category media upload modal.
* Fix - Coupon maximum discount calculation.
* Fix - PayPal icons and URLs.
* Fix - API - Fixed subtotal_tax round and decimal dp.
* Fix - Wrap payment js in jquery.
* Fix - Delete correct transient when linking variations.
* Fix - Set default currency position format string (in case of missing or invalid `woocommerce_currency_pos` option value).
* Fix - Simplify Commerce undefined constant ('error_code' > '$error' typo).
* Fix - Fixes too many arguments in function or method call: WC_Shortcode_My_Account::add_payment_method.
* Fix - Pass correct number of arguments to `wc_lostpassword_url()`, `wc_nav_menu_items()`, `wc_nav_menu_item_classes()`, and `wc_change_term_counts()`.
* Fix - Fixes usage of void return value from `wc_cart_totals_taxes_total_html()`.
* Fix - Missing global in `render_product_columns()`.
* Fix - Add `$args` arguments to `WC_Product_Factory->get_product_class()` to allow `$product_type` to be overwritten by `$args['product_type']`.
* Fix - Remove call to `wp_specialchars_decode()` in `wc_get_price_thousand_separator()` and `wc_get_price_decimal_separator()`.
* Fix - fclose in logging class requires a resource, not a string.
* Fix - Prevent (admin) SQLi when setting stock levels for product variations.
* Tweak - Extra escaping of customer emails in `wc_customer_bought_product()`.
* Tweak - Improve tooltip sanitization.
* Tweak - Escape provided array of post codes in tax class.
* Tweak - Escape metadata when duplicating products.
* Tweak - Escape permalink settings slugs.
* Tweak - Sanitize columns value in shortcodes.
* Tweak - Use prepare for updating attributes.
* Tweak - Use wp_safe_remote_ functions in place of wp_remote_ where applicable.
* Tweak - Added extra capability checks to notices, email template editing, and admin ajax requests.
* Tweak - Set nonce_user_logged_out to WC session ID, if set.
* Tweak - Added `wc_send_frame_options_header` function to prevent checkout and account pages from being used in iFrames. Added via filter so this can be disabled.
* Tweak - Validate file types are allowed for downloadable products when saving.
* Tweak - Filter: woocommerce_cart_item_removed_title
* Tweak - Update html-admin-page-status-report.php to show unaltered URLs.
* Tweak - When updating transients, clear previous version of transients.
* Tweak - Replace max_related_posts_query for performance reasons.
* Tweak - Combine transients for get_rating_count.
* Tweak - Bump the PrettyPhoto version during enqueue to flush caches.
* Tweak - Remove all instances of sslverify=false #8058
* Tweak - Error prevention when showing customer orders on the frontend.
* Tweak - Added PH states.

= 2.3.9 - 19/05/2015 =
* Fix - Fixed language upgrader verification.
* Fix - Refund reporting #8010
* Fix - Redirect after bulk editing.
* Fix - Prevent variable overwrite in save_product_meta.
* Fix - Fix stock report pagination.
* Fix - Fixed paypal about URL for Malta.
* Fix - Fixed save downloadable files for product variations.
* Fix - Remove submitdiv and fix post status updating.
* Fix - Fixed the sort order dropdown items when create new product attributes.
* Fix - Move action to prevent infinite recursion on login/restoring saved carts.
* Fix - Update PrettyPhoto to 3.1.6 to resolve XSS security issue https://github.com/scaron/prettyphoto/issues/149

= 2.3.8 - 20/04/2015 =
* Fix - Ensure coupon taxes are reset when calculating totals.
* Fix - Downloads url sanitization to work correctly with shortcodes and urls.
* Fix - State/Contry select2 issues with Internet Explorer.
* Fix - Flat rate per item and per class if no additional costs added.
* Fix - Simplify Commerce compatibility with free trial subscriptions.
* Fix - Select2 z-index in the admin.
* Fix - Postmeta records deletation on plugin uninstall.
* Fix - List only approved comments in products reviews on API.
* Fix - Improved variation SKU display.
* Fix - Prices including tax within orders.
* Fix - Ensure line taxes are stored when calculating tax theough the API.
* Fix - Add null date check for download permissions.
* Fix - PayPal Logging.
* Fix - Coupon product id and category id checks should run for all coupon types.
* Tweak - Hook in cart totals via action.
* Tweak - Prevent errors when adding or deleting products for the coupon.
* Tweak - Prevent errors when check customer capability to view orders.
* Tweak - Ensure Price Filter links has a trailing slash to avoid pagination issues.
* Tweak - Improved the check for mismatched totals in items lines for PayPal payment gateway.
* Tweak - Use wc_stock_amount to format API orders stock amount.
* Tweak - Ensure show_in_admin_all_list is respected for order statuses.
* Tweak - Remove rounding from shipping costs for greater shipping tax precision.
* Tweak - Only automatically cancel orders created via checkout + allow post_parent to be set.
* Tweak - Deny all access to revisions through API.

= 2.3.7 - 18/03/2015 =
* Fix - Allow saving of empty download expiry date on orders.
* Fix - get_total_discount() function with certain tax setups.
* Fix - stock management for variations for Products API.
* Fix - Price filter styling.
* Fix - Support price filter min or max only.
* Fix - Allowed paths for file url.
* Tweak - Chile address format.
* Tweak - Revised how discounts/discount taxes are stored for consistency. Always store ex. tax to make data retrieval easier, and to ensure totals are correct after settings changes. Backwards compatibility maintained through use of order versioning.
* Tweak - Delete product attachments when the Products API fails.

= 2.3.6 - 13/03/2015 =
* Fix - Removal of coupons containing spaces.
* Fix - Unclosed div in profile page.
* Fix - Export report CSV.
* Fix - Settings API - allow multiselect fields to be emptied.
* Fix - Saving an order needs to save the discount amount ex. tax like the cart.
* Fix - Order again with custom attributes.
* Fix - [CVE-2015-2329] Prevent potential XSS within tooltips (discovered by Fortinet FortiGuard Labs).
* Fix - Paypal debug option.
* Fix - Removed $q->query['wc_query'] = 'product_query' which broke redirects (#7703). Use $q->get('wc_query') instead.
* Fix - Sanitize tax_rate_id when saving taxes in the backend to prevent potential SQL injection (discovered by WordFence).
* Tweak - Show discounts inc. tax when showing order totals inc. tax.
* Tweak - Use 30 days instead of year for transients to avoid bugs in memcache plugins.
* Tweak - Add reports menu item if user can access reports but not the main WC section.
* Tweak - Improve grouped product quantity inputs.
* Tweak - Load the persistant cart if cart is empty.
* Tweak - Prevent cart being cleared when accessing the login page.
* Tweak - Shipping calculator - Made state/postcode respect country locale like checkout.
* Tweak - Move default customer location to general settings tab.
* Tweak - Only run save_category_fields for product_cat taxonomy.
* Tweak - Improved message when variation attributes are missing.
* Tweak - Allow wc_attribute_label to support product-level attribute names.
* Tweak - Added the option to not round the line total.
* Tweak - Improved coupon percent calculation for fixed discounts.
* Tweak - Show calculate total when shipping is needed, but shipping is hidden.
* Tweak - Cart total labels.
* Tweak - Increase wc_get_weight precision.
* Dev - API - reports/sales now also returns total refunds.

= 2.3.5 - 20/02/2015 =
* Fix - Plain text address formatting.
* Fix - Detect shortcodes when saving URLs.
* Fix - Unhook wc_page_endpoint_title after it is ran once (main page title).
* Fix - Taxes save issue when page is paginated.
* Fix - Cross/up-sells should not search variations.
* Fix - Related post offset.
* Tweak - Round report values.
* Tweak - Text in plain text emails.
* Tweak - Improve category coupon message.
* Tweak - Don't download GeoIP Database until geolocation option is enabled in settings.

= 2.3.4 - 17/02/2015 =
* Fix - limit_usage_to_x_items option in coupons.
* Fix - Run coupon codes through html_entity_decode.
* Fix - Tax by code report for refunds.
* Fix - Auto-generation of slug when adding new attribute.
* Fix - Prevented errors when `DOMDocument` is not found (used for your HTML/Multipart emails).
* Fix - Load WC css on user edit screen.
* Fix - DB error when showing reports by product without selecting a product.
* Fix - Stock status when updating out of stock product.
* Fix - Fix place order button text on init.
* Fix - When duplicating products, handle entities.
* Fix - Double shop page in breadcrumb and white space issues.
* Fix - When purchasing multiple downloadable products (same item), multiply download limit by qty purchased.
* Fix - Added checks for gzopen to prevent activation errors.
* Tweak - Added DOMDocument item in the System Status as a requirement.
* Tweak - Simplify default mode should be 'standard'.
* Tweak - Set attribte 'query_var' true when public.
* Tweak - Use wc_get_page_permalink() to get page permalinks.
* Tweak - Register shop_order post statuses earlier to ensure statuses are registered for cron.
* Tweak - Improvements to refund handling in Taxes by code/date, and sales by date reports. Gross/net excludes refunds.
* Tweak - Share data between Sales by Date report and API.
* Tweak - Related posts - replace ORDER BY RAND() with random offset.
* Tweak - Run item meta label through wc_attribute_label() in admin order page.
* Tweak - Run File URLs through esc_url_raw instead of wc_clean to preserve spaces.
* Tweak - Small timeout on checkout update action to prevent several triggering at once.
* Tweak - Restock items AFTER refund, not before.
* Tweak - If logged in, populate customer data from user meta.

= 2.3.3 - 12/02/2015 =
* Fix - Potential notice with preg_match wildcard search, if used incorrectly.
* Fix - Typo in get_from_name method.
* Fix - Fix errors during checkout when mb_convert_encoding() is not supported.
* Fix - Change hooks used to output post columns - fixes columns after quick edit.
* Fix - Only apply product/cat coupon checks for cart to cart coupons.
* Fix - Query in uninstall script.
* Tweak - Only run the uninstaller if the "Uninstall on Delete" option is checked in system status.

= 2.3.2 - 12/02/2015 =
* Fix - Item meta removal query in order class.
* Fix - Pass correct shipping cost to PayPal.
* Fix - Flat rate extra costs when costs are an array.
* Fix - When ratings are required for reviews, ensure validation is performed if the rating element is removed from DOM.
* Fix - When updating shipping in cart, keep shipping calculator in DOM.
* Fix - WC_TEMPLATE_DEBUG_MODE in admin.
* Fix - Average product rating when ratings are not required.
* Fix - attribute_public option.

= 2.3.1 - 11/02/2015 =
* Fix - When the geolocation database cannot download, ensure the correct method is used to log the error.
* Fix - Notice in woocommerce_form_field().
* Fix - attribute_public notice before DB upgrade.
* Fix - [products] ids and sku args.
* Fix - Backwards compatibility for (deprecated) $tax variable in WC_Cart.
* Fix - is_available() check in local pickup.
* Fix - Added WC version of GEOIP classes to prevent conflicts with other plugins.

= 2.3.0 - 11/02/2015 =
* Feature - Option to geo-locate the customer's inital location.
* Feature - Display taxes in store based on the customer location, rather than the shop base.
* Feature - Made tax importer expand postcode ranges.
* Feature - Print styles for reports.
* Feature - Remove products from the cart in the widget.
* Feature - Bulk edit sales schedule on variations.
* Feature - Fresh new frontend / email design.
* Feature - Undo link in message when removing products from the cart.
* Feature - Compatibility with Twenty Fifteen default theme.
* Feature - Added 'top freebies' to product report.
* Feature - Added numeric sort for attributes.
* Feature - Added support for some Jetpack features: Omnisearch, Publicize and Markdown editor.
* Feature - UI for adding Webhooks.
* Feature - Show Gross and Net totals in reports.
* Refactor - Removed deprecated methods from WC_Frontend_Scripts and rewrote script registration and localization to run once.
* Refactor - Routing all email functionality through one send() method.
* Refactor - Replaced existing email css inliner with Emogrifier.
* Refactor - get_product_search_form().
* Refactor - Improved the Shipping Class field in products quick edit and bulk edit.
* Refactor - Removed style settings in favour of separate plugin.
* Refactor - Removed quantity increment/decrement buttons in favour of separate plugin.
* Feature - Added link on purchased products list on orders screen.
* Fix - When 'hide out of stock products' is disabled, out of stock variations / attributes are now visible.
* Fix - Fix cart coupon on-sale checks for variations.
* Tweak - Double the default product image dimensions.
* Tweak - Added refunds to Sales by Date report.
* Tweak - Updated prevent_caching() method to work if a cart/checkout page isn't set.
* Tweak - When user tries to download a file and isn't logged in, send them to the account page with a notice.
* Tweak - Logic in wc_paying_customer to only increase for 'simple' orders.
* Tweak - Added tool to refresh stats to customer list.
* Tweak - Recent order table on my account is responsive.
* Tweak - Drop WC tables in wpmu_drop_tables (for multisite).
* Tweak - Moved 'Proceed to checkout' button on cart to beneath totals.
* Tweak - Improved 'responsiveness' of product data tabs on add/edit product screen.
* Tweak - Added 'stupidtable' script to allow order item sorting on the order screen (by name, cost, qty).
* Tweak - In the cart, add variation selected data to the permalink.
* Dev - API - Look up product by sku.
* Dev - API - New parent_id param for products API.
* Dev - API - Sales data in API now matches sales data in WooCommerce reports page.
* Dev - API - Added 'net_sales' data to reports.
* Dev - API - catalog_visibility is set to visible by default in products API.
* Dev - API - Added new filter to query for specific products by ID: /products?filter[in]
* Dev - Made template debug mode set WC_TEMPLATE_DEBUG_MODE constant and remove all overrides for all template loading functions.
* Dev - Switched to .scss from .less for all styles.
* Dev - Included bourbon for scss mixins.
* Dev - Decoupled the order summary and payments area. Both are updated independently via ajax fragments and can be moved around via actions. TEMPLATES OVERRIDING THESE TEMPLATES WILL NEED TO UPDATE THEIR FILES.
* Dev - Moved WC_Cart::get_cart_from_session() and dependencies to a later hook (was init, now wp_loaded).
* Dev - Migrated away from CHOSEN to SELECT2. Chosen is still registered in case 3rd parties try to enqueue.
* Localisation - Add Ukrainian currency and symbol.
* Localisation - Greece regions.

= 2.2.11 - 29/01/2015 =
* Add - URL in Usage/Limit column in Coupons table to query for orders.
* Fix - esc_url() applied to prevent potential XSS issues.
* Fix - "Link all variations" button.

= 2.2.10 - 16/12/2014 =
* Fix - Stock status on quick and bulk edit.
* Fix - Incorrect clearing of error messages.

= 2.2.9 - 15/12/2014 =
* Add - API - parent_id for products endpoint.
* Fix - Processing and On-hold order links in WooCommerce Status dashboard widget.
* Fix - Orders API when query orders with deleted products.
* Fix - Check order exists in wc_clear_cart_after_payment().
* Fix - move $cart_updated inside $passed_validation to prevent unnessary updates.
* Fix - MX states keys.
* Fix - sanitize_user correctly during registration.
* Fix - API - Variation handling for stock data.
* Fix - When bulk editing variable products, set the stock status for non-stock managed variations.
* Fix - Fix coupons by date queries to prevent inflated results.
* Fix - During refunds, correctly set shipping tax totals.
* Fix - Ensure floats are safely converted to strings.
* Fix - remove_taxes needs to clear line_tax_data.
* Fix - Correctly save custom address fields in admin.
* Fix - API - Fixed a bug for save multiple images from the media library in products endpoint.
* Fix - API - Delete products when happens some error.
* Fix - API - `enable_free_shipping`, `product_category_ids`, `exclude_product_category_ids` and `customer_emails` coupons params.
* Fix - API - Coupons `expiry_date` format.
* Fix - Force HTTP option behavior on Customizer Preview screen.
* Fix - Cart error messages when the session is expired.
* Tweak - API - set_fee should support tax_data.
* Tweak - Don't force tax_rate_id to an integer. Allow strings.
* Tweak - Additional filters inside tax class to support extensions.
* Tweak - Allow plugins to filter the taxable location.
* Tweak - Added result and message keys to order_review AJAX call.
* Tweak - Added get_cart_item to WC_Cart class.

= 2.2.8 - 29/10/2014 =
* Fix - Image crop option.
* Fix - Display of order note date.
* Fix - API POST/PUT products attributes values.
* Fix - Added fallbacks to wp_get_referer().
* Fix - PayPal encoding for return urls.
* Fix - Low stock report should hide no stock.
* Fix - Fixed nonce check in form handler.
* Fix - Notices in status report when checking if templates exist.
* Fix - Allow to filter empty tax rate code.
* Fix - Fixed the value format in stock field with wc_stock_amount().
* Fix - Remove strtolower for status names and capitalize statuses.
* Tweak - Removed unused methods from PayPal gateway.
* Tweak - Use current user ID for refunds.
* Tweak - Allow API edit_product method to update post_name (slug).

= 2.2.7 - 22/10/2014 =
* Fix - Fix refund date.
* Fix - Fixed various notices.
* Fix - Make updater set parent backorder status.
* Fix - In the US address format, use state code rather than the full state name.
* Fix - Use mb_strtolower to prevent issues with unicode chars.
* Fix - Introduced the wc_strtolower() function
* Fix - Make cart total consider taxes when saving an order.
* Fix - Fix /shop/ base URL Non Latin issue with url decode.
* Fix - Correct report handling for full and partial refunds.
* Fix - Update jquery payment to prevent autocomplete issues.
* Fix - Coupon API: Don't return current timestamp when expiry_date is not set.
* Fix - wc_update_product_stock should update stock regardless, if the meta data doesn't currently exist.
* Fix - Added wp_kses_post to purchase note
* Fix - Fixed edit account page fields #6577.
* Fix - Fix stock report queries #6565.
* Fix - Fix error message with maximum amount in coupon class.
* Fix - Fix nonce usage during checkout/account pages.
* Fix - Incorrect conversion of Unicode characters in order status names.
* Fix - Edit Account fields order.
* Fix - Shipping address values on checkout page.
* Fix - Enforce slug format of translated edit-address-slugs.
* Tweak - Allow for non-integer stock quantities.
* Tweak - Update simplify commerce to use new $order->get_status().
* Tweak - Only show integrations subnav when there are multiple integrations.

= 2.2.6 - 08/10/2014 =
* Fix - Notices in the cache helper.
* Fix - Prevent bulk edit from breaking sale price scheduled dates.
* Fix - Prevent address fields being empty when editing an address within an order.
* Fix - Removed save_post remove_action call which breaks 3rd party plugins. See ticket #6376 and #6485 for details.
* Fix - Prevent warnings when set "Specific Countries" empty in shipping methods.
* Tweak - Added woocommerce_product_subcategories_hide_empty filter.
* Tweak - Added filter for shipping tax.
* Tweak - Product attribute shortcode should return columns css class.

= 2.2.5 - 07/10/2014 =
* Fix - Filters in admin screen for coupons and orders.
* Fix - When bulk editing, don't allow sale price to be negative.
* Fix - When manually adding items to an order, show tax columns.
* Fix - When manually adding items to an order, include variation data.
* Fix - Prevent errors when constructing WC_Order without an ID.
* Fix - Item_id notices in email templates.
* Fix - Use variation get_stock_quantity() for variation max_qty.
* Fix - Prevent bulk edit cancel from clearing options when bulk editing variations.
* Fix - Use term_taxonomy_id for transient names - fixes counts in layered nav.
* Fix - Use wc_get_order in simplify-commerce.
* Fix - Use 'no' instead of boolean to disable PayPal gateway.
* Fix - Do not escape redirect url in form handler - fixes malformed URLs.
* Fix - Prevented non-existant pages from breaking cache helper.
* Fix - Prevent sale prices showing errors in admin wrongly.
* Fix - Prevent order statuses affecting other queries.
* Fix - Removed deprecated get_page() functions.
* Fix - Category archives. WP core still has issues dealing with pad_counts + parent when getting categories. Workaround by not hiding empty cats, then filtering the returned list using wp_list_filter.
* Fix - When formatting meta data for display, suffix items to prevent issues when there are multiple values for the same meta key.
* Fix - Unhook save_meta_boxes after first successful run to prevent race conditions.
* Tweak - Added refunds to Sales by Date report.
* Tweak - Tweak load_plugin_textdomain to be relative - this falls back to WP_LANG_DIR automatically. Can prevent "open_basedir restriction in effect".
* Tweak - Added acceptance marks to PayPal Standard where applicable to replace generic PayPal icon.

= 2.2.4 - 18/09/2014 =
* Fix - Prevent errors when adding 'zero-rated' tax on checkout.
* Fix - Fixed a varation product width inheritance bug.
* Fix - Totals in taxes by date report.
* Fix - Fix the 'only 1 visible product' redirect to not trigger when paging results.
* Tweak - Improved headers sent notice to include file and line.
* Tweak - When updating order status, ensure its a valid WC order status.
* Tweak - Add notice when order is no longer editable.
* Dev - Allow getting rating count for a specific rating value #6284.
* Localisation - Nepal States.
* Localisation - Mexico states.

= 2.2.3 - 16/09/2014 =
* Fix - Order status translation in admin and account page.
* Fix - Ensure shipping address gets displayed - fixes needs_shipping_address() method.
* Fix - Escaping of country names in tax settings.
* Fix - Encoding of pagination link when using default permalinks.
* Fix - NPR currency.
* Fix - Fixing "Invalid key" error when clicking link in password reset email.
* Fix - Mobile checkout via PayPal when using tax inclusive prices.
* Fix - Thumbnails "hard crop" option.
* Fix - Missing variables when add new product variation.
* Fix - Fixed minor XSS issue on reports screens by escaping and sanitizing 'range' GET variable.
* Fix - Number format when calculate the line items tax.
* Fix - Language update/install in Multisites.
* Fix - "Set product image" media gallery title in non-product post type.
* Fix - Number of processing orders in WooCommerce > Orders menu.
* Fix - Issue that preventing cookies being set on shutdown after wp_send_json.
* Fix - Incorrect shipping calculation because of missing width in product variation.
* Tweak - Display of locale information on system status page.
* Tweak - Removed postcode for Bahamas.
* Tweak - In system status, show path to template file override.
* Tweak - Dynamically get the address fields in WC_Checkout::create_order()
* Tweak - If a refund fails, delete refund post.
* Tweak - Button for hide the language update message.
* Tweak - Method for install the translations directly.
* Tweak - Display of h4 in settings pages.
* Dev - Added woocommerce_get_settings_ID filters.

= 2.2.2 - 11/09/2014 =
* Fix - Saving of variation stock when parent stock management is disabled.
* Fix - "open_basedir restriction in effect" error caused on install when trying to create the WC logging directory.
* Fix - For regular products, ensure stock level saves on product creation.

= 2.2.1 - 10/09/2014 =
* Fix - Small tweak to the installer to prevent errors caused by outdated plugins.
* Fix - Mijireh Checkout update link.
* Tweak - Small tweak to update notification to remind users to update old plugins prior to install.

= 2.2.0 - 10/09/2014 =
* Feature - Refunds system for orders.
* Feature - New orders panel for managing line items + totals.
* Feature - Language pack downloader. po and mo files removed from core (too heavy).
* Feature - Added used payment gateway to view orders screens.
* Feature - Allow backorders to be configured at variation level.
* Feature - Protect admins from shop manager users.
* Feature - Ability to add custom quantity using add_to_cart shortcode.
* Feature - Ability to set a maximum spend for coupons.
* Feature - Added Simplify Commerce payment gateway.
* Fix - Allow endpoint use on the front page.
* Fix - user_activation_key password reset code.
* Tweak - Recalculate the cart totals, in the event a user registers during checkout and in doing so qualifies for any discounts.
* Tweak - Use `woocommerce_valid_order_statuses_for_payment` in `pay_action` too.
* Tweak - Added the possibility to translate the edit-address endpoint slug.
* Tweak - Removed all the_content filter in favor to wpautop() and do_shortcode().
* Tweak - Send IPN email notifications to new order email.
* Tweak - Clear and wipe session data on logout and end of checkout for guests.
* Tweak - Load archive-product.php for other product taxonomies.
* Tweak - Disable image size settings if filters are being used.
* Tweak - Hide the shipping address when local pickup is used.
* Tweak - Password protected posts are not hidden from catalog by default anymore, visibility can be set via the 'Catalog visibility' option.
* Tweak - Removed the shortcode button in favor to [WooCommerce Shortcodes](https://wordpress.org/plugins/woocommerce-shortcodes/)
* Dev - API Version 2 with push support.
* Dev - API: Lookup customers by email endpoint.
* Dev - API: Allow ordering on the resource level.
* Dev - Customers API / Methods PUT/POST/DELETE.
* Dev - Coupons API / Methods PUT/POST/DELETE.
* Dev - Orders API / Methods PUT/POST/DELETE.
* Dev - Products API / Methods PUT/POST/DELETE.
* Dev - Added description parameter to the woocommerce_form_field function.
* Dev - Introduce `woocommerce_valid_order_statuses_for_payment_complete` filter.
* Dev - Introduce `woocommerce_thankyou_order_received_text` filter.
* Dev - Introduce `woocommerce_product_backorders_allowed` filter.
* Dev - get_user and get_user_id methods.
* Dev - Add new 'wc_admin_reports_path' filter to reports.
* Dev - Add user ID to shipping packages.
* Dev - Added product id parameter to related posts filters.
* Dev - WC_LOG_DIR constant for defining the log directory.
* Dev - Moved default logging directory 1 level above WordPress, rather than in the plugin folder.
* Dev - Added log viewer in System Status.
* Dev - Made stateless classes static to allow unhooking of methods.
* Dev - Introduces the wc_get_log_file_path() function.
* Dev - Introduces the WC_Order::needs_shipping_address() method.
* Dev - Gateways can set transaction ID for the order.
* Dev - Gateways can do refunds via the Payment Gateway API.
* Refactor - Changed the method in which order statuses are stored. Previously, order status was a taxonomy. This caused issues when unique term slugs differed from what we were expecting, and also added additonal overhead to order queries in reports. https://github.com/woothemes/woocommerce/issues/3064 Order status is now stored as post status - several new post statuses have been added. Order class variables are backwards compatible. The only thing to note (for devs) is that any query must use the order status instead of 'publish' when getting orders and querying by post_status. THe shop_order_status has also been removed.
* Refactor - Update stock amounts with DB queries.
* Refactor - Simplified attribute name sanitisation which maintains UTF8 char integrity.
* Refactor - Country class return methods.
* Notice - Deprecated Mijireh gateway in core. Plugin is available on .org.
* Localisation - Egypptian currency.
* Localisation - Address format of Taiwan.
* Localisation - Removed language files from core to made the package lighter (see language pack downloader feature).

= 2.1.12 - 01/07/2014 =
* Fix - Total tax should be +, not -.
* Fix - Address format in plain text emails to use line breaks, not commas.
* Fix - order item count fix and tr class filters.
* Fix - Missing translations during checkout.
* Fix - Correctly clear transients, including sale transient.
* Tweak - woocommerce_get_order_item_totals_excl_free_fees hook.

= 2.1.11 - 09/06/2014 =
* Fix - Plain text email display of customer address.
* Fix - Saving tax rates threw notices (missing git cherry pick).

= 2.1.10 - 03/06/2014 =
* Fix - Removed unecessary localization from edit account.
* Fix - Admin welcome screen css.
* Fix - Fixed my account setting values to wrong user submitted strings.
* Fix - Menu order terms were coming back empty.
* Fix - Fix notice that occurs from external function call.
* Fix - Addons page, reference new json API endpoint.
* Fix - Notices when rendering WooCommerce Shop as Front Page.
* Fix - Prevent undefined notice for Layered Nav title.
* Fix - state_province is not required for mijireh any longer.
* Fix - Fix coupon limit checks and enhance to check ID by provided email (if logged out).
* Fix - Danish krone symbol.
* Fix - check for the existence of the cart during the is_available().
* Fix - Fixes performance degradation on large wp_options tables.
* Fix - improved the shortcodes button for support WordPress 3.9.
* Tweak - Stronger session ID generation.
* Dev - Add action hooks when saving tax rates.

= 2.1.9 - 14/05/2014 =
* Fix - fix case-insensitive matching for coupon posts with uppercase chars.
* Fix - Make the welcome page RTL compatible.
* Fix - Sanitize, but decode, flat rate shipping method ids. UTF-8 Friendly.
* Fix - Stop sending line items to Mijireh. Like PayPal, Mijireh struggles with out prices including tax due to rounding errors. Since the validation cannot be disabled, its better to just send the order as 1 item. This will prevent rounding errors and payment failures. Prices excluding tax are unaffected.
* Fix - Fix fee/coupon lines typo in REST API order response.
* Fix - Fixes a fatal error when WC()->payment_gateways()->get_available_payment_gateways() is called in the admin.
* Fix - is_available check in shipping for excluding countries was backwards.
* Fix - Encoding of @ in download links.
* Fix - Revise how variation attributes are deleted/updated. Prevents issues with WPE caching when you delete and then update right after.
* Fix - Trim commas and empty lines off address formats.
* Fix - defined a min value to cart quantity input.
* Fix - Fix qty input styling in Firefox 29.
* Fix - Use WP SEO class method rather than deprecated fn.
* Fix - Cleaned up logic in email_instructions.
* Fix - Prevent empty session data being stored until a cookie or session exists to retrieve it.
* Fix - fixed WC_Product_Variable::set_stock() compatibility with WC_Product::set_stock().
* Fix - Fix notice when not scanning any files in system status.
* Fix - Made wc_get_product_terms support custom menu_order by using get_terms and an include.
* Fix - Correct character 3 vaildation for UK postcodes.
* Tweak - Add a tip for default selections, and use opt groups for the long bulk edit list.
* Tweak - Option to toggle enable_for_virtual for COD, rather than just doing it.
* Dev - Introduce `woocommerce_coupon_data_panels` action.
* Dev - Add $package to is_available shipping method hooks.
* Dev - Add tool for disabling shipping rate cache for debug.

= 2.1.8 - 30/04/2014 =
* Fix - Prevent saving duplicate skus in quick edit.
* Fix - Sorting of downloads on my account page.
* Fix - Clear cached API reports when deleting other order transients.
* Fix - Shipping calculator cart messages.
* Fix - Display of UTF8 attributes on view order page.
* Fix - Changed the way the order review html is appended to the checkout page via JS to reduce likelihood of errors.
* Fix - Allow removing downloads from product by removing all rows.
* Fix - Ignore variation stock if disabled globally.
* Fix - Prevent duplicate admin menu items when using menu editor plugins.
* Fix - Remove title from product not purchasable message to prevent possible data leak. Thanks Julio Potier.
* Tweak - Updated REST API docs link.
* Tweak - Updated prettyphoto dependencies.
* Tweak - Customer search performance improvements.
* Tweak - Made default shipping label clearer.
* Tweak - Default order email to user email.
* Tweak - Only show downloadable item related text when product has downloads.
* Tweak - Improved Abstract product constructor.
* Tweak - Add COD instructions to emails.

= 2.1.7 - 10/04/2014 =
* Fix - Allow WC API to generate API keys for different user than the one that is making request.
* Fix - Fix the SKU search logic so it works with other filters.
* Fix - Correctly round shipping + shipping tax together when passes the tax inclusive total to paypal.
* Fix - orderby - skip adding hidden input of submit on a GET so JS can submit properly.
* Fix - Check wc_checkout_params.is_checkout against string '1' instead of int 1.
* Fix - Check order exists when resuming on checkout.
* Fix - When removing base taxes, round to precision.
* Fix - Ensure _order_currency is set.
* Fix - Use `$wpdb->db_version()` instead of `mysql_get_server_info()` deprecated in PHP 5.5.
* Fix - myaccount registration added check for auto generate password option.
* Fix - API: normalize both key and value before calculating OAuth signature.
* Fix - API: double-encode percent symbols when normalizing parameters.
* Fix - API: Remove post_parent so grouped simple products are also returned.
* Fix - Clear featured transients when needed.
* Fix - Stay on checkout when removing coupon.
* Fix - Prevent totals refreshing on every keydown event on the checkout.
* Fix - When hierarchy is off, only show children in the cat widget.
* Fix - Delete term count transients after stock status change and trashed post.
* Fix - During save_meta_boxes, only save for the "main" post being saved, not nested or subsequent save_post events.
* Fix - Stop _wc_session_expires autoloading.
* Fix - Remove nonce from comment form to prevent issues with caching.
* Fix - reset grouped products correctly to work with short codes.
* Fix - In admin, work out cart discount without tax amounts.
* Tweak - Apply filters to $product_type and we can set a default product type to new products.
* Tweak - wp_kses_post for meta display in admin.
* Tweak - woocommerce_order_cancelled_notice hook.
* Tweak - Use is_ssl() for get_woocommerce_api_url().
* Tweak - Changes to filters to see if shipping is needed or not in the cart class.
* Tweak - Chunk option names in cleanup_sessions() to reduce load.
* Tweak - Change \WC_Order::add_order_note cap to edit_shop_order instead of manage_woocommerce.
* Tweak - Allow filtering order statuses in dashboard reports widget.
* Tweak - Added is_paying_customer() to easily check if a user is a WC customer.
* Tweak - Allow query string fallback for REST API SSL auth.
* Tweak - woocommerce_coupon_get_discount_amount filter in coupon class.
* Tweak - More friendly/less blunt "no shipping" messages.
* Tweak - use network_site_url instead of network_admin_url for multisite.
* Tweak - Updater - Only show upgrade notices, and use transient cache.
* Tweak - get_image_id method for use in email template. Shows correct variation images.
* Tweak - added validation when save the frontend colors.

= 2.1.6 - 25/03/2014 =
* Fix - Fixed a bug where cron events are scheduled using a function name rather than a hook name.
* Fix - Given transients not required on all pages expiration times to prevent autoloading.
* Fix - Don't trailingslash Order Cancel URLs with a Query String.
* Fix - Switch to jquery trim to allow checkout in older IE.
* Fix - Variation bulk sale price edit over reaching causing errors on save.
* Fix - Only append generator tag on HTML pages.
* Fix - AED currency symbol.
* Fix - Move loop_end hooks as it is generic and used in all WP loops. Prevents some theme conflicts.
* Fix - Lingering tooltip after gallery image delete.
* Fix - Move plugin headers to main WC POT file.
* Fix - Correct discount calculation in admin when fees are involved.
* Fix - Fix sale flash for out of stock sale items.
* Fix - Use protocol relative URLs in the cart widget because it gets cached and can display on https or http pages.
* Fix - Fix term recount during WP callbacks.
* Fix - Convert states to strings for PayPal (non-US).
* Fix - Hide empty at walker level to fix category widget display.
* Fix - form-login form values were not persistent after failed submission.
* Fix - URL decode not needed for custom text attribute names.
* Fix - Fix bulk editing variation sale price.
* Fix - Remove comment exclusion in order notes meta box.
* Fix - Sync min and max prices for regular and sale prices so prices are displayed correctly when sale price is lower than a regular price of another variation.
* Fix - Expanding line item_meta causes conflicts if attributes are named with things like 'name', 'type' or 'qty'. Added blacklist to exclude unsafe values.
* Fix - Added support for clearing report transients when using object caching.
* Fix - encoding issues with attribute values.
* Fix - Escape the contents of the changelog when displayed.
* Fix - Edge case where tax was still displayed for shipping when exempt.
* Tweak - Allow city field to use another input method.
* Tweak - Several new filters.
* Tweak - PayPal, modify currency error message to include both sent and returned currencies for comparison.
* Tweak - enable keyboard shortcuts in prettyPhoto.
* Tweak - Add classes to item meta.
* Tweak - Use is_purchasable to determine if a variation cart button is needed, and potentially show empty_price_html.
* Tweak - new woocommerce_cart_taxes_total filter.
* Tweak - new wc_cart_totals_taxes_total_html() function.
* Tweak - Use API request URL for mijireh and PayPal callbacks.
* Tweak - move variation data to tooltip in order items meta box.
* Tweak - Store variation data for order items added through the admin.
* Tweak - Billing Address > Billing Details text. We take more than address in this section.
* Tweak - Delete terms transient during recount.
* Refactor - jshint javascript files.
* Localisation - add Bangladeshi currency and symbol.
* Localisation - Bangladeshi states (districts).
* Localisation - Croatian currency symbol.

= 2.1.5 - 06/03/2014 =
* Fix - Prevent notices on new plain text email parameter for BACS and Cheque gateways
* Fix - Fixed issue where variation prices were hidden when variation stock management wasn't set
* Fix - Discounts fixed_product are now properly multiplied by quantity
* Fix - Fixed bulk edit % increase and decrease
* Fix - Extra check for access_expires when getting downloadable files
* Fix - get_related method fixed tags OR query not excluding product ID
* Tweak - Fallback for when add ons page is not loading
* Tweak - Hide price suffix in admin panel lists

= 2.1.4 - 05/03/2014 =
* Fix - Prevent duplicate loading of functions files
* Fix - Fixed breaking timeline for reports
* Fix - Category widget ordering
* Fix - BACS and Cheque gateway emails now have a plain text flag
* Fix - wc_get_product_ids_on_sale will never return 0
* Fix - Prevent errors upon comments when order is in trash
* Fix - Reviews widget now links to proper review anchor
* Fix - Added support for permalinks containing a query string in wc_get_endpoint_url
* Fix - Variable product add file button works after adding a new variation
* Fix - Resolved issue where styles didn't get compiled properly
* Fix - Changed the save order so email data is correct for manual orders
* Fix - Later hooking in for template redirect
* Fix - Reverted load order change for language files and provided proper context
* Fix - Made woocommerce_update_cart_action_cart_updated a filter which can return true or false to recalc totals
* Fix - Updated sync logic to exclude hidden and out of stock variations from the price display
* Fix - Changed set_stock to only make a variable product out of stock if all variations are stock managed to resync prices after stock changes
* Fix - Use woocommerce_notify_no_stock_amount not 0 in variable class sync method
* Fix - Suppress errors in download handler by silencing ob_flush and flush calls
* Fix - load_textdomain first from WP_LANG_DIR before load_plugin_textdomain
* Tweak - get_states method now returning false instead of array for countries without states
* Tweak - Improved shipping language strings
* Tweak - Remove admin check around global po translation file loading
* Tweak - Improved styles for tab views
* Refactor - Hardened code base and fixed strict standards notices

= 2.1.3 - 27/02/2014 =
* Fix - Use correct thresholds to calculate out of stock number in dashboard widget
* Fix - Admin screen strings sanitised to work with Chinese characters
* Fix - REST API OAuth signature fixed when using filter params
* Fix - Ensure shipping address data for customers is updated if only shipping to billing address
* Fix - Fixed sprintf missing parameter in customer-new-account.php template
* Fix - Ampersand character properly outputted in plain text emails
* Fix - Stack the password reset fields on smaller screens
* Fix - Bulk edit options now reflect on all variations
* Fix - Prevent notices when country has states but no states are specified in cart
* Fix - Make my-account/view-order use the correct template file
* Fix - Prevent session warnings when WordPress logs out
* Fix - Prevent spaces in file names from breaking product thumbnails
* Fix - Resolved issue where download permissions where not granted in some cases upon order complete
* Fix - Prevent IE cursor from being stuck in loading animation
* Fix - Ensure wc_get_product_ids_on_sale returns array of ints, not strings
* Fix - Prevent rating stars from wrapping in IE
* Fix - Rating stars properly aligned in small screens
* Fix - Handle get_rate_code when no matching rate is found
* Fix - Cleaned noticed that might show when tax rates left empty
* Fix - Prevented warning when you have hide shipping methods until address entered selected in CoD
* Fix - Better URL detection for subdirectory installs in get_woocommerce_api_url
* Fix - Transient names are now md5 hashed so they don't exceed max length
* Fix - Fixed searching for orders and speed improvements there
* Fix - "Show children of current category only" option working again in Product Category widget
* Fix - Order search by SKU can now return multiple results again
* Fix - Fixed alignment of radio button in settings API
* Fix - Layered nav widget now shows terms again when using list OR
* Fix - Prevent multiple attempts at cancelling actions on orders
* Fix - Fixes in reporting for variations
* Fix - My Accounts downloads section now shows files names
* Fix - Improved code to log in via email address
* Fix - When guest checkout is enabled, manual made admin orders can be paid without logging in
* Fix - Fix product counts when subcategories are displayed
* Fix - Fixed Relevanssi conflicts
* Fix - Fixed issue with Mijireh incorrectly rounding shipping totals
* Fix - Shipping class selection will be hidden for virtual variations
* Fix - Prevent product percentage based coupons to stack discounts
* Tweak - Added United Arab Emirates Dirham currency
* Tweak - Enforce a static base for product permalink structures to prevent 404 issues
* Tweak - Introducing woocommerce_get_username_from_email filter in login processing method
* Tweak - Trash pages swapped for endpoints instead of force delete
* Tweak - Flip default status of price_trim_zeros (defaults to true now)
* Tweak - Performance improvements for My Account view with a lot of available downloads
* Tweak - Introduces woocommerce_return_to_shop_redirect filter
* Tweak - Improved tax rounding, to calculate an accurate tax total
* Tweak - Introduced failsafes to prevent actions trying to take place on removed products
* Tweak - Permalinks enabled data in REST API
* Tweak - Filters to restrict granting/revoking access to files
* Tweak - Added Canadian address format
* Refactor - Multiple docblock updates
* Refactor - Multiple code standards improvements
* Refactor - Changed all text strings without explicit domain, to use the 'woocommerce' text domain
* Refactor - Speed improvements in various places

= 2.1.2 - 13/02/2014 =
* Fix - Removed nl2br function from plain text email-order-items email template
* Fix - Made static string translatable in email-order-items email template
* Fix - Added missing third parameter to _doing_it_wrong call
* Fix - Sidebar in reports screen does now fit big numbers (long strings)
* Fix - Report stock icon properly set up
* Fix - Removed manual checks for AJAX requests, relying on DOING_AJAX constant now
* Fix - Checkout get_value now returns null if no value is set, default can be used as fallback
* Fix - Variation download url now cleaned via wc_clean instead of esc_url_raw
* Fix - Wrap billing and shipping fields with a div/class to prevent field order issues
* Fix - Fix line total display for order fees in admin panel order view page
* Fix - Restored multiple image selection for product gallery
* Fix - Update schemas before DBDELTA to fix mysql errors on update
* Fix - Italian address formatting fix
* Fix - Set countries as an array by default in the shipping abstract
* Fix - Fixed term counts when terms span taxonomies
* Fix - Fixed saving of fee tax total
* Fix - Fixed "Shipping via" label in PayPal
* Tweak - Tweak the order of checks in bulk_and_quick_edit_save_post to make it more efficient on autosave
* Tweak - Always set order billing email address when user is logged in, if no email is provided
* Refactor - Removed obsolete view order shortcode class
* Localization - Multiple localization updates

= 2.1.1 - 12/02/2014 =
* Feature - Show notice if template files are out of date for themes including WooCommerce template files
* Feature - Introducing supporting is_wc_endpoint_url function
* Fix - During install, register all post types and endpoints so that the rewrite rules are correctly generated.
* Fix - Allow line breaks in customer addresses on order details page
* Fix - Fixed all language country codes to reflect WordPress standards
* Fix - Payment gateway section links work in lower and upper caps texts
* Fix - Prevents nonce notice when removing item from cart
* Fix - Hide empty categories in product_categories shortcode
* Fix - Fixed Twenty Thirteen single product page layout
* Fix - Fix saving of checkboxes (off state) in widgets API
* Fix - Proper password validation in user register on the My Account page
* Fix - When add_to_cart is called, ensure the correct product_id is set for variations
* Fix - Restored Italian translation files
* Fix - Ensure stock status is updated. Prevents new products being hidden when the option to hide out of stock products is enabled
* Fix - Fix manual order calculation when using non-standard decimal points
* Tweak - Added Croatian Kuna currency
* Tweak - Throw a non-fatal notice when file trying to be included as template doesn't exist
* Tweak - Add versions to all scripts + styles to ensure browser cache is cleared
* Tweak - Added tinymce buttons relevant to the short description
* Refactor - Removed unused change password template and shortcode class
* Refactor - Several function dockblocks improved
* Refactor - Stripped out some unused variables

= 2.1.0 - 10/02/2014 =
* Feature - New REST API
* Feature - Define whether prices should be shown incl. or excl. of tax, and add an optional suffix.
* Feature - Show grouped or itemized taxes during checkout.
* Feature - Split frontend styles into separate appearance/layout stylesheets and removed the enable/disable option.
* Feature - Added woocommerce-smallscreen.css to optimise default layout on handheld devices.
* Feature - Bulk edit increase / decrease variation prices by fixed or percentage values
* Feature - Admin action to link past orders of the same email address to a new user.
* Feature - Account edit page for editing profile data such as email.
* Feature - Customer list reports.
* Feature - Reports - New design, export csvs, more data.
* Feature - Ability to link past orders to a customer (before they registered).
* Feature - Authorize option for paypal standard.
* Feature - Separate options for countries you can ship to and sell to.
* Feature - BACS supports multiple account details.
* Feature - PayPal PDT support (as alternative to IPN).
* Feature - Handling for password protected products.
* Feature - Schema markup selector for downloadables.
* Feature - woocommerce_get_featured_product_ids function.
* Feature - WC_DELIMITER to customise the pipes for attributes
* Feature - Standardized, default credit card form for gateways to use if they support 'default_credit_card_form'.
* Feature - Coupon usage limits per user (using email + ID).
* Feature - Option to limit reviews to purchasers.
* Feature - Option to install missing WooCommerce pages from tools page.
* Feature - New notices API for adding errors/notices
* Feature - Compatible with WordPress 3.8 default theme 'TwentyFourteen'.
* Feature - Added is_store_notice_showing conditional.
* Feature - Allow gateways to change the checkout place order button text on selection.
* Tweak - Added pagination to tax rate screens.
* Tweak - Added filter to check the 'Create account' checkbox on checkout by default.
* Tweak - Update CPT parameters for 'product_variation' and 'shop_coupon' to be no longer public.
* Tweak - COD processing instead of on-hold.
* Tweak - Added filter to explicitly hide terms agreement checkbox.
* Tweak - New System Status report layout, now plugin list is better visually and very better to read.
* Tweak - content-widget-product.php template for product lists inside core widgets.
* Tweak - Shipping is now renamed to Shipping and Handling on checkout.
* Tweak - Select all/none for countries in admin.
* Tweak - Handling for multiselect fields on checkout, and a filter for third party handling.
* Tweak - Made scripts/styles use protocol-relative URLs.
* Tweak - Revised shiptobilling functionality on the checkout. "ship to different address" option used instead.
* Tweak - Filterable page installer.
* Tweak - Order details optimised for small screens.
* Tweak - Streamlined account process - username and passwords are optional and can be automatically generated.
* Tweak - Updated/new dummy data (including .csv files to be used with [Product CSV Import Suite](http://www.woothemes.com/products/product-csv-import-suite/)).
* Tweak - Product shortcodes columns parameter now affects layout correctly.
* Tweak - Disabled button styles.
* Tweak - Hooks for overriding default email inline styles.
* Tweak - Flat rate shipping support for percentage factor of additional costs.
* Tweak - local delivery _ pattern matching for postcodes. e.g. NG1___ would match NG1 1AA but not NG10 1AA.
* Tweak - Improved layered nav OR count logic
* Tweak - Make shipping methods check if taxable, so when customer is VAT excempt taxes are not included in price.
* Tweak - Coupon in admin bar new menu #3974
* Tweak - Shortcode tag filters + updated menu names to make white labelling easier.
* Tweak - Removed placeholder polyfill. Use this plugin to replace functionality if required: http://wordpress.org/plugins/html5-placeholder-polyfill/
* Tweak - Replaced all instances of &rarr; and &larr; in frontent using wc icon font plus .wc-forward and .wc-backward utility classes.
* Tweak - Add review form no longer opens in lightbox.
* Tweak - Move average rating outside of hidden tab for google #3867.
* Tweak - Add formatted_woocommerce_price filter.
* Fix - Changed MyException to Exception in Checkout class as MyException class does not exist in WooCommerce
* Fix - Default cart widget styling on non-wc pages.
* Fix - Rounding for mijireh tax ex. price.
* Fix - Updated blockui to prevent errors in WP 3.6.
* Fix - Tweaked popularity sorting to work better when no sales are present.
* Fix - Quote encoding in email subjects.
* Fix - Added $wp_error parameter during checkout process to ensure WP_Error object is returned on error and checkout process is properly stopped.
* Refactor - Taken out Piwik integration, use http://wordpress.org/extend/plugins/woocommerce-piwik-integration/ from now on.
* Refactor - Taken out ShareYourCart integration, use http://wordpress.org/extend/plugins/shareyourcart/ from now on.
* Refactor - Moved woocommerce_get_formatted_product_name function into WC_Product class.
* Refactor - Improved parameter handling in woocommerce_related_products() function.
* Refactor - Widget classes (added abstract and combined similar widgets).
* Refactor - Removed pay and thanks pages. Endpoints are used instead.
* Refactor - Removed certain my-account pages. Endpoints are used instead.
* Localization - Portuguese locale by jpBenfica.
* Localization - Swedish translation by Björn Sennbrink.
* Localization - Japanese translation by Shohei Tanaka.
* Localization - Danish translation by Mikael Lyngvig.
* Localization - Spanish translation by Luis Giménez.
* Localization - French, Spanish, Romanian, Danish, Korean, Czech, Arabic, Hungarian updates.

= 2.0.20 - 21/11/2013 =
* Tweaked paypal request
* Check for WP Error when getting terms in breadcrumb file
* Sanitize when searching in admin
* Fix yard to cm conversion

= 2.0.19 - 04/11/2013 =
* Fix - get_item_subtotal() logic
* Fix - Pass number of products variable to get_related for more then 5 related products
* Fix - Email fatal error for orders with missing products
* Fix - Local pickup base tax option on first calculation
* Tweak - For paying customer column, use a dash #3971
* Tweak - Added wordwrap to order notes
* Localisation - Updated Portuguese, Slovak, French, Lithuanian, Finnish

= 2.0.18 - 21/10/2013 =
* Fix - Escaped the "hide-wc-extensions-message" link in admin.
* Fix - CSS -mox- prefix. #3953
* Fix - Remove sorting args after main query #3969
* Tweak - Pass index to woocommerce_save_product_variation. #3962
* Tweak - woocommerce_variable_product_sync hooks
* Tweak - CH postcode validation
* Tweak - Show layered nav widgets on any product taxonomy page
* Localisation - Various corrections

= 2.0.17 - 17/10/2013 =
* Fix - Add missing doctype for email header #3921
* Fix - 2 notices on the cart/checkout related to tax #3922
* Fix - Allowed more tags to be saved in sharethis code
* Fix - If no products on sale, don't show results in sale shortcode
* Fix - During remove_product_query, remove ordering filters to prevent affecting other queries
* Tweak - Min amount check takes taxes in consideration #3924
* Tweak - Added validate_ID_field method check to settings API for special validation rules
* Tweak - Added needs_payment() method. Checks if an order needs payment, based on status and order total.
* Tweak - Key value pairs for order_meta (woocommerce_email_order_meta_keys)
* Tweak - Added wc_variation_form trigger to variations javascript for 3rd party plugins

= 2.0.16 - 14/10/2013 =
* Fix - woocommerce_change_term_counts needs to always return terms. Fixes category display.
* Fix - Attribute label display.
* Fix - add_to_cart shortcode correct use of setup_product_data

= 2.0.15 - 14/10/2013 =
* Fix - Added missing line break in plain text email.
* Fix - Strict standards warnings in category walkers
* Fix - Remember which attributes get registered to minimize conflicts
* Fix - Allow quotes in store name for display in emails
* Fix - Regression bug throwing warning in ShareThis integration
* Fix - Correct state code for Canadian state Newfoundland
* Fix - Tweaked popularity sorting to work better when no sales are present.
* Fix - Removed action from single add to cart templates to resolve issues with other plugins.
* Fix - Unsetting active classes #3896
* Fix - update_status checks if the order id exists #3904
* Fix - the first matching variation should be used (replaced pop() with shift()) @eef86ab
* Fix - get_children should get published products only for grouped products #3880
* Fix - Clean the SKU, prevents variations breaking when &quot; was saved @dc6574b
* Fix - Correctly check attribute label and name upon creation @31c34f6
* Fix - Fixed Multiple Sets of Tabs on One Page @e584ea8
* Fix - Add tax_rate_id to objects returned from cart->tax_totals @40c85ec
* Fix - find_product_in_cart check if cart is array #3863
* Fix - bump_request_timeout strict standards @4798cb8
* Fix - Fix upload dir #3812
* Fix - Remove accents from taxonomy names + run through filters #3832
* Tweak - Always show returning customer login box.

= 2.0.14 - 05/09/2013 =
* Tweak - Update cart performance improvements
* Fix - Google Analytics no longer identifies users using custom vars
* Fix - Send tax inclusive, rounded item price to Google Analytics
* Fix - Use version_compare to check for required jQuery
* Fix - Made gateway abstract compatible with implementations to prevent strict notices
* Fix - Update order's GMT date ('post_date_gmt') when changing the order date via the "Edit Order" screen
* Fix - Hardened the checkout payment URL method
* Fix - Regression bug fixed, allowing 0 value attributes again
* Fix - API url function work when permalinks are not pretty
* Fix - Chosen select boxes now support RTL languages
* Fix - Refresh when creating an account to prevent nonce issues
* Other minor fixes

= 2.0.13 - 19/07/2013 =
* Tweak - Allow users with edit rights to add draft products to cart (and nobody else)
* Tweak - Handle pending status for paypal
* Tweak - Only refresh fragment when cart cookie > 0
* Tweak - Updated/new dummy data (including .csv files to be used with [Product CSV Import Suite](http://www.woothemes.com/products/product-csv-import-suite/)).
* Fix - Extra escaping on layered nav variables to prevent injection
* Fix - Improved sanitization of option fields
* Fix - Add fee total to cart total
* Fix - Flush rewrite rules after adding or editing attributes
* Fix - Set session after removing item from cart to prevent issues after removing last item
* Fix - Sale expiration now works for variations as well
* Fix - httpversion 1.1 for paypal upcoming changes
* Fix - Price filter widget: preserve orderby
* Fix - Fix paypal phone mask (whitespace)
* Fix - Correct sanitization of option fields
* Fix - Sanitized shipping calc form to fix persistent XSS issue.
* Localisation - ES States

= 2.0.12 - 17/06/2013 =
* Tweak - Add actions for attribute create/update/delete
* Fix - Fixed bug in cross sells loading in product data write panel
* Fix - Fixed posting shipping method when only one is available
* Fix - Fixed query breaking when using some product widgets

= 2.0.11 - 13/06/2013 =
* Tweak - Handling for multiselect fields on checkout, and a filter for third party handling
* Fix - Duplicate param keys for sale_product shortcodes
* Fix - Google Analytics tracking use get_order_number() method instead of id
* Fix - Replaced jQuery placeholder plugin to provide support in older browsers
* Fix - Rounding for mijireh tax ex. price
* Fix - Fixed is_on_sale function for products without prices
* Fix - Updated blockui to prevent errors in WP 3.6
* Fix - Extra data sanitization in some places
* Fix - Offer tax class option per variation to use same tax class as parent

= 2.0.10 - 15/05/2013 =
* Tweak - Searching for SKU in admin panel can also be done via lowercase 'sku:' instead of just 'SKU:'
* Fix - Cast term_id as int in product data write panel that will resolve issues with numerical attributes
* Fix - Correct label for RUB symbol - added a dot after it
* Fix - Javascript escapes to stop breaking scripts when used with translations
* Fix - PayPal button should use classes 'button' and 'alt', not 'button-alt'
* Fix - Have the remove_taxes() method set subtotal to subtotal_ex_tax
* Fix - Allow layered nav to work with non pa_ prepended taxonomies
* Fix - Better backwards compatibility with _woocommerce_exclude_image
* Fix - is_on_sale() method now returns true for products with a sale product of 0
* Fix - For when get_the_terms() returns false inside woocommerce_get_product_terms()
* Fix - PayPal has a 9 item limit
* Fix - Replace deprecated wp_convert_bytes_to_hr() with size_format()

= 2.0.9 - 02/05/2013 =
* Feature - Added is_product_taxonomy() conditional.
* Tweak - Notices during checkout for admin users if the checkout is mis-configured.
* Tweak - Named charts on report page to make modifications easier.
* Tweak - woocommerce_before_delete_order_item hook.
* Fix - Disable autocomplete for checkout fields which refresh totals - no events get fired on autocomplete.
* Fix - Clear rating transients when editing comments.
* Fix - Screen ids when plugin name localised.
* Fix - Brazilian state code BH -> BA. Data update required to update old values in orders.
* Fix - Fix incorrect CSS class being output in product image gallery.
* Fix - Mijireh page slurp.
* Fix - woocommerce_downloadable_product_name filter fixes.
* Fix - Pass order number to google analytics, not id
* Fix - check_jquery in WP 3.6 beta
* Fix - GA click tracking moved code to footer.
* Localization - Netherlands, Hungarian, Taiwan, Italian, CZ, Spanish, Catalan updates.
* Localization - Slovak translation by Dusan Belescak.
* Localization - Added RUB currency.
* Other minor fixes and localisation updates.

= 2.0.8 - 17/04/2013 =
* Feature - Related products shortcode.
* Tweak - Order item meta - skip serialized fields.
* Tweak - Support for the city field in shipping calc (filterable).
* Tweak - use base_country for tax calculations in manually created orders.
* Tweak - Download permissions meta box show cleaner filenames.
* Fix - Updated shareyourcart SDK.
* Fix - moved woocommerce_get_filename_from_url to core-functions as it is required in admin too.
* Fix - checkmark after adding to cart multiple times.
* Fix - Saving text attributes. Posted 'text' terms are not slugs. Only striptags/slashes - don't change to slugs.
* Fix - Insert URL button when working with multiple variations.
* Fix - Undefined found_shipping_classes in flat rate shipping.
* Fix - Fix saving options for attribute taxonomies containing special chars.
* Fix - Prevent empty meta queries.
* Localization - Norwegian updates by Tore Hjartland
* Localization - Spanish updates by Laguna Sanchez
* Localization - Romanian updates by Aurel Roman
* Localization - Finnish updates by arhipaiva

= 2.0.7 - 12/04/2013 =
* Feature - Option for GA _setDomainName.
* Tweak - Removed rounding when option to round at subtotal is set.
* Fix - Allow extra flat rate options even if main rate is 0.
* Fix - Fix email subject lines if options not set.
* Fix - Prevent over-sanitization of attribute terms when editing products.
* Fix - Sanitize terms when linking all variations.
* Fix - Sanitize coupon code names before checking/applying.

= 2.0.6 - 10/04/2013 =
* Tweak/Fix - Merge taxes by CODE so totals are displayed clearer. Also added additional function for getting merged tax totals, and to keep compatibility with themes.
* Tweak/Fix - Recent reviews show actual review stars, and allowed get_rating_html() to be passed a rating. Also removed unused $location var.
* Fix - Saving of meta values from paypal after payment.
* Fix - woocommerce_nav_menu_items - only hide pages, not other objects.
* Fix - woocommerce_add_tinymce_lang array key.
* Fix - Find_rates now works with both postcode and city together.
* Fix - PrettyPhoto content clearfixed.
* Fix - Fix the download method when force SSL is on.
* Fix - Put back sandbox pending fix. Apparently still needed for some accounts.
* Fix - Do not sanitize old attribute name to not mess up comparing
* Fix - Settings API empty value only used if set. In turn fixes blank values in flat rate shipping.
* Fix - Ensure API Request URL scheme is not relative to the current page.
* Fix - Fix saving of download permissions in order admin.
* Fix - Action woocommerce_product_bulk_edit_end is now properly executed instead of outputted as HTML.
* Fix - Fix IE Download via SSL bug and fix http file over SSL.
* Fix - Show non-existing product line items.
* Fix - Conflicts with W3 Total Cache DB Cache
* Fix - piwik tracking.
* Tweak - Added a check to parent theme for comments_template before loading plugin template.
* Tweak - Remove hard coded max from random products widget.
* Tweak - Add filter hook to the place order button for easy 3rd party manipulation.
* Tweak - UX - Placeholder fades out on focus
* Tweak - UX - Only display validation result on required fields
* Tweak - Product column widths in admin
* Tweak - .shipping_address clears to avoid flash of ugliness in some themes when revealing shipping address
* Tweak - created an icon font for the star ratings to improve consistency
* Tweak - woocommerce_show_page_title filter
* Tweak - wrapper / css tweaks for TwentyThirteen compatibility
* Tweak - Added filters for controlling cross-sell display
* Tweak - Made hierarchy code in breadcrumbs more reliable.
* Localisation - NZ States
* Other minor fixes and localisation updates.

= 2.0.5 - 26/03/2013 =
* Tweak - Made no shipping available messages filterable via woocommerce_cart_no_shipping_available_html and woocommerce_no_shipping_available_html.
* Tweak - disabled keyboard shortcuts in prettyPhoto.
* Tweak - woocommerce_date_format() function.
* Tweak - After adding to cart, add 'added_to_cart' to querystring - lets messages show with cache enabled.
* Tweak - Similar to above, on failure don't redirect. The POST should exclude from cache.
* Tweak - Version data on system status page.
* Fix - Fix orderby title - separated from menu_order.
* Fix - WC_Product::set_stock_status() to correctly set status.
* Fix - last_modified_date updated on status change for orders.
* Fix - Sanitize id in woocommerce_get_product_to_duplicate function
* Fix - Cancel order function now looks at post_modified instead of post_date.
* Other minor fixes and localisation updates.

= 2.0.4 - 18/03/2013 =
* Tweak - Like my account, added order_count attribute to view order shortcode.
* Tweak - Moved WC_Order_Item_Meta into own file.
* Tweak - PayPal standard gateway - no longer needs sandbox fix, and notify-validate should be first in the requests.
* Tweak - Flat rate interface tidy up.
* Tweak - Add order_id to woocommerce_download_product hook
* Tweak - Disabled prettyPhoto deeplinking
* Tweak - Applied a width to the product name column (edit products) to fix layout small screens
* Tweak - Filters for attribute default values.
* Tweak - Added filter to control order stock reduction when payment is complete.
* Tweak - Increase priority of woocommerce_checkout_action and woocommerce_pay_action so things can be hooked-in prior.
* Tweak - Tweaked default locale to include all fields so that checkout fields can fallback if specific properties are not set e.g. required.
* Tweak - Removed Base Page Title option - rename the page instead.
* Fix - WC_Order_Item_Meta support for keys with multiple values.
* Fix - Codestyling bug with meta.php
* Fix - Icon replacement in .woocommerce-info for Gecko
* Fix - prettyPhoto next/prev links and thumbnail navigation no longer appear when there's only one attachment
* Fix - Attribute base
* Fix - Fixed adjust_price method in product class, allowing negative adjustments
* Fix - Ratings and rating count transient syncing.
* Fix - Tax label vs name in order emails.
* Fix - Sendfile when FORCE_SSL_ADMIN is enabled.
* Fix - "for" attribute within product_length option.
* Fix - Encode the URLs generated by layered nav widget.
* Fix - Order Again for variations.
* Fix - Preserve arrays in query strings when using orderby dropdown.
* Fix - Move track pageview back to template_redirect to prevent headers_redirect, but give a later priority than canonical.
* Fix - Product tabs when a product type doesn't exist yet.
* Fix - Saving of variation download paths with special chars.
* Fix - Unset parent of children when deleting a grouped product.
* Fix - Removed Sidebar Login Widget. Use http://wordpress.org/extend/plugins/sidebar-login/ instead. A potential security issue was found regarding logging of passwords (since GET was used instead of POST). Sidebar Login 2.5 resolves this and the widget has been removed from WC to prevent needing to maintain two (virtually identical) codebases.
* Localization - Added indian rupees
* Localization - Updated French translation by absoluteweb
* Localization - Updated Brazilian translation by Claudio Sanches
* Localization - Updated Hungarian translation by béla.

= 2.0.3 - 11/03/2013 =
* Feature - Added products by attribute shortcode, e.g. [product_attribute attribute="color" filter="blue"]
* Tweak - Made coupon label more clear.
* Tweak - woocommerce_cart_redirect_after_error hook.
* Tweak - woocommerce_cancel_unpaid_order hook to control if an order should be cancelled (if unpaid)
* Tweak - woocommerce_valid_order_statuses_for_payment and woocommerce_valid_order_statuses_for_cancel hooks for pay pages/my account.
* Tweak - WC_START in checkout json requests to prevent notices breaking checkout.
* Tweak - Add filters to product images and thumbnails.
* Tweak - IPN email mismatch puts order on-hold.
* Tweak - Option to set main paypal receiver email.
* Tweak - Download file links show filename as part of link.
* Fix - Samoa -> Western Samoa
* Fix - Re-applied image setting tooltips
* Fix - Post code ranges (taxes) on insert.
* Fix - Moved init checkout to a later hook to prevent canonical template redirects kicking in.
* Fix - Made custom attributes more robust by using sanitized values for variations.
* Fix - woocommerce_cancel_unpaid_orders respects the manage stock setting.
* Fix - Mijireh Page Slurp.
* Fix - Removed unused 'woocommerce_prepend_shop_page_to_urls' setting from breadcrumbs.
* Fix - hide_cart_widget_if_empty option.
* Fix - Added legacy paypal IPN handling.
* Localization - Finnish translation by Arhi Paivarinta.

= 2.0.2 - 06/03/2013 =
* Fix - Frontpage shop when 'orderby' is set.
* Fix - Fix add-to-cart for grouped products which are sold individually.
* Fix - Payment method animation on the checkout.
* Fix - Updated chosen library.
* Fix - Saving of attributes/variations with custom product-level attributes.
* Fix - Include once to prevent class exist errors with widgets.
* Fix - Fixed welcome screen bug shown in updater frame
* Fix - Upgrade if DB version is lower than current.
* Fix - FROM prices now ignore blank strings for variations.
* Fix - Ensure order contents are saved before mailing via admin interface.

= 2.0.1 - 04/03/2013 =
* Fix - Added an extra permalink flush after upgrade to save needing to do it manually.

= 2.0.0 - 04/03/2013 =
* Feature - Sucuri audited and secured.
* Feature - Added sales by category report.
* Feature - Added sales by coupon report (kudos Max Rice).
* Feature - Multiple downloadable files per product/variation (kudos Justin Stern).
* Feature - Download expiry for variations (kudos niravmehta).
* Feature - Added wildcard support to local delivery postcodes.
* Feature - Option to enable Cash on Delivery for select shipping methods only.
* Feature - Stopped using PHP sessions for cart data - using cookies and transients instead to allow WC to function better with static caching. Also to reduce support regarding hosts and session configurations.
* Feature - Export and Import Tax Rates from a CSV file.
* Feature - Option to control whether tax is calculated based on customer shipping or billing address.
* Feature - New options for individual transaction emails with template editor.
* Feature - Added "On Sale" shortcode (thanks daltonrooney).
* Feature - Added "Best Selling" shortcode.
* Feature - Added "Top Rated" shortcode.
* Feature - Local pickup has the option to apply base tax rates instead of customer address rates.
* Feature - New product images panel to make working with featured images + galleries easier.
* Feature - Schedule sales for variations.
* Feature - Expanded bulk edit for prices. Change to, increase by, decrease by.
* Feature - Set attribute order (globally, per attribute).
* Feature - Allow setting the product post type slug to a static (non-translatable) text, mainly to be used for translating and WPML setups.
* Feature - Added lost password shortcode / email notification (thanks Max Rice).
* Feature - Simplified permalink/base settings now found in Settings > Permalinks.
* Feature - Support more permalink structures (from http://codex.wordpress.org/Using_Permalinks)
* Feature - Added option to resend order emails, checkboxes select which one.
* Feature - New layered nav current filters widget. This lists active filters from all layered nav for de-selection.
* Feature - Added the option to sell products individually (only allow 1 in the cart).
* Feature - New shop page/category archive display settings, and the ability to change display per-category.
* Feature - Allow shipping tax classes to be defined independent of items. https://github.com/woothemes/woocommerce/issues/1625
* Feature - Redone order item storage making them easier (and faster) to access for reporting, and querying purchases. Huge performance gains for reports. Order items are no longer serialised - they are stored in their own table with meta. Existing data can be be updated on upgrade.
* Feature - Update weights/dimensions for variations if they differ.
* Feature - is_order_received_page() courtesy of Lee Willis.
* Feature - Inline saving of attributes to make creating variable products easier.
* Feature - Zip code restriction for local pickup.
* Feature - New free shipping logic - coupon, min-amount, Both or Either.
* Feature - Taxes can be based on shipping, billing, or shop base.
* Feature - Filter coupons in admin by type.
* Feature - Append view cart link on ajax buttons.
* Feature - Revised the way coupons are stored per order and added new coupon reports on usage.
* Feature - Updated/new dummy data (including .csv files to be used with [Product CSV Import Suite](http://www.woothemes.com/products/product-csv-import-suite/)).
* Feature - Option to hold stock for unpaid orders (defaults to 60mins). When this time limit is reached, and the order is not paid for, stock is released and the order is cancelled.
* Feature - Added set_stock() method to product class.
* Feature - Linking to mydomain.com/product#review_form will now open the review form on load (if WooCommerce lightbox is turned on)
* Feature - Customers can sort by popularity + rating.
* Feature - Option to exclude coupons from sale items (thanks aj-adl)
* Feature - Logout "page" which can be added to menus.
* Templating - Revised pagination, sorting areas (sorting is now above products, numbered pagination below) and added a result count.
* Templating - email-order-items.php change get_downloadable_file_url() to get_downloadable_file_urls() to support multiple files.
* Templating - loop-end and start for product loops, allow changing the UL's used by default to something else.
* Templating - woocommerce_page_title function for archive titles.
* Templating - CSS namespacing changes (courtesy of Brian Feister).
* Templating - My account page broken up into template files (by Brian Richards)
* Templating - CSS classes standardised. Instances of '.woocommerce_' & '.wc-' replaced with '.woocommerce-'
* Templating - Ratings added to loop. Remove with [this snippet](https://gist.github.com/4518617).
* Templating - Replaced Fancybox with prettyPhoto
* Templating - loop-shop which was deprecated is now gone for good.
* Templating - Renamed empty.php to cart-empty.php to make clearer.
* Templating - Renamed sorting.php to orderby.php to better reflect contained hooks and code.
* Templating - Product tabs rewritten - new filter to define tab titles, priorities, and display callbacks.
* Templating - loop/no-products-found.php template added.
* Tweak - Sorting uses GET to make it cache friendly
* Tweak - Optimised class loading (autoload). Reduced memory consumption.
* Tweak - Moved shortcodes and widgets to classes.
* Tweak - Tweaks to gateways API. Must use WC-WPI for IPN requests (classes will only be init when needed).
* Tweak - Save hooks for gateways have changed to match shipping methods. Plugins must be updated with the new hook to save options.
* Tweak - Cron jobs for scheduled sales.
* Tweak - Improved product data panels.
* Tweak - Improved installation + upgrade process upon activation.
* Tweak - Protect logs and uploads with a blank index.html
* Tweak - Append unique hash to log file names
* Tweak - get_order_number support for PayPal (thanks Justin)
* Tweak - Taxes - removed woocommerce_display_cart_taxes option in favour of never showing tax until we know where the user is (for tax exclusive prices). Tax inclusive continues to use base so prices remain correct.
* Tweak - Taxes - tweaked display of tax when using inclusive pricing to avoid confusion.
* Tweak - Taxes - improved admin interface and simplified options.
* Tweak - More granular capabilities for admin/shop manager covering products, orders and coupons.
* Tweak - Added some calculations to the order page when manually entering rows. Also added accounting.js for more accurate rounding of floats.
* Tweak - Order page can now calculate tax rows for you.
* Tweak - Display tax/discount total for reference on orders
* Tweak - Humanised order email subjects/headings
* Tweak - Cleaned up the tax settings.
* Tweak - If a PayPal prefix is changed, IPN requests break for all existing orders - fixed. new wc_get_order_id_by_order_key() function added. Thanks Brent.
* Tweak - On add to cart success, redirect back.
* Tweak - Prefix jquery plugins JS.
* Tweak - Made paypal use wc-api for IPN.
* Tweak - Due to new session handling, removed session section from the status page.
* Tweak - Removed upsell limit - show whats defined.
* Tweak - Args for upsells to control per-page and cols.
* Tweak - Recoded add_to_cart_action for better handling of variations and groups.
* Tweak - Admin sales stats show totals.
* Tweak - product_variations_{id} changed to product_variations array
* Tweak - Coupon description field.
* Tweak - Exclude up-sells from related products.
* Tweak - Allowed sku search to return > 1 result.
* Tweak - If only one country is enabled, don't show country dropdown on checkout.
* Tweak - Case insensitive coupons.
* Tweak - Made armed forces 'states' under the US rather than in their own 'country'.
* Tweak - Extended woocommerce_update_options for flexibility.
* Tweak - Added disabled to settings API.
* Tweak - Flat rate shipping - if no rules match, and no default is set, don't return a rate.
* Tweak - custom_attributes option added to woocommerce_form_field args. Pass name/value pairs.
* Tweak - Added html5 type inputs to admin with inline validation.
* Tweak - Use WP Core jquery-ui-slider
* Tweak - Further optimisation of icons in admin for HiDPI devices
* Tweak - On product search include post_excerpt, by krbvroc1
* Tweak - Attribute page restricts reserved terms by GeertDD
* Tweak - Arguments for taxonomies are now filterable
* Fix - Added more error messages for coupons.
* Fix - Variation sku updating after selection.
* Fix - Active plugins display on status page.
* Localization - Makepot added by Geert De Deckere for generating POT files.
* Localization - Admin/Frontend POT files to reduce memory consumption on the frontend.
* Localization - French update by Arnaud Cheminand and absoluteweb.
* Localization - Romanian update by silviu-bucsa and a1ur3l.
* Localization - Dutch updates by Ramoonus.
* Localization - Swedish updates by Mikael Jorhult.
* Localization - Localized shortcode button.
* Localization - Norwegian translation by frilyd.
* Localization - Italian update by Giuseppe-Mazzapica.
* Localization - Korean translate by Woo Jin Koh.
* Localization - Bulgarian update by Hristo Pandjarov.
* Localization - Spanish update by bolorino.
* Localization - Finnish translation by Arhi Paivarinta.
* Localization - Chinese (Taiwan) translation by Fliper.
* Localization - Brazilian update by Fernando Daciuk.
* Localization - Hungarian translation by béla.
* Localization - Indonesian translation by Stanley Caramoy.

== Upgrade Notice ==

= 2.4.0 =
2.4.0 is a major update so it is important that you make backups, and ensure themes and extensions are 2.4 compatible. Developers should catch up with [the development blog](https://woocommerce.wordpress.com/) to see what has been happening in core.<|MERGE_RESOLUTION|>--- conflicted
+++ resolved
@@ -162,11 +162,8 @@
 = 2.4.3 - xx/08/2015 =
 * Fix - Query within wc_customer_bought_product().
 * Fix - Tab hiding with some theme markup.
-<<<<<<< HEAD
 * Fix - Ajax variations: stripslashes to fix attributes with quotes.
-=======
 * Fix - No longer returns to the first variation list page when deleting one variation.
->>>>>>> 5aa919d8
 * Tweak - Disable error_reporting during ajax requests to prevent malformed JSON.
 * Tweak - When merging shipping taxes with a shipping rate taxes, ensure shipping rate taxes is not malformed.
 
