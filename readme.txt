=== WooCommerce - excelling eCommerce ===
Contributors: woothemes, mikejolley, jameskoster, claudiosanches, barrykooij
Tags: ecommerce, e-commerce, commerce, woothemes, wordpress ecommerce, affiliate, store, sales, sell, shop, shopping, cart, checkout, configurable, variable, widgets, reports, download, downloadable, digital, inventory, stock, reports, shipping, tax
Donate link: https://www.paypal.com/cgi-bin/webscr?cmd=_xclick&business=paypal@woothemes.com&item_name=Donation+for+WooCommerce
Requires at least: 3.8
Tested up to: 4.1
Stable tag: 2.3.2
License: GPLv3
License URI: http://www.gnu.org/licenses/gpl-3.0.html

WooCommerce is a powerful, extendable eCommerce plugin that helps you sell anything. Beautifully.

== Description ==

Transform your WordPress website into a thoroughbred eCommerce store. Delivering enterprise-level quality and features, backed by a name you can trust. Say "hello" to the WooCommerce eCommerce plugin.

WooCommerce is built by the experienced folk at WooThemes who also offer premium [eCommerce themes](http://www.woothemes.com/product-category/themes/woocommerce/ "eCommerce themes from WooThemes") and [extensions](http://www.woothemes.com/product-category/woocommerce-extensions/ "eCommerce extensions for WooCommerce from WooThemes") to further enhance your shopfront.

[vimeo http://vimeo.com/60440851]

= Strength & flexibility =
WooCommerce is built using WordPress best practises both on the front and the back end. This results in an efficient, robust and intuitive plugin.

= Smart dashboard widgets & reports =
Keep a birds-eye view of incoming sales and reviews, stock levels and general store performance and statistics all from the WordPress dashboard or go to the reports section to view stats in more detail.

= Customizable =
Your business is unique, your online store should be too. Choose one of our [eCommerce themes](http://www.woothemes.com/product-category/themes/woocommerce/ "eCommerce themes from WooThemes") or build your own and give it a personal touch using the built in shortcodes and widgets.

WooCommerce works with any theme, including the default WordPress themes. If you need help getting your theme working nicely with WooCommerce please read our [theming docs](http://docs.woothemes.com/document/third-party-custom-theme-compatibility/) to discover your options.

If you're looking for a tailored WordPress eCommerce theme designed specifically to be used with WooCommerce be sure to browse the official [WooCommerce Themes](http://www.woothemes.com/product-category/themes/woocommerce/).

= Features =
Whether you're operating a superstore selling thousands of products, or a just a sole trader selling hand made arts and crafts WooCommerce has you covered. You can read all about WooCommerce' features on the [WooCommerce website](http://www.woothemes.com/woocommerce/ "WooCommerce: An open-source eCommerce plugin for WordPress").

Payment Gateways and Shipping Methods are important to any store - WooCommerce comes bundled with several popular options including PayPal Standard (for accepting Credit Card and PayPal account payments), Simplify Commerce (a US gateway backed by Mastercard), BACS, Cash on Delivery, flat rate shipping, and free shipping.

= Premium Extensions =

Need a specific payment gateway? Perhaps additional shipping methods? WooCommerce has a [plethora of eCommerce extensions available to provide just that](http://www.woothemes.com/extensions/woocommerce-extensions/ "eCommerce extensions for WooCommerce from WooThemes").

Some of our popular extensions include **[Product Addons](http://www.woothemes.com/extension/product-addons/)**, **[Table rate shipping](http://www.woothemes.com/extension/table-rate-shipping/)**, **[Product CSV Import Suite](http://www.woothemes.com/extension/product-csv-import-suite/)**, **[WooCommerce Subscriptions](http://www.woothemes.com/products/woocommerce-subscriptions/)**, **[Dynamic Pricing](http://www.woothemes.com/extension/dynamic-pricing/)** and [Bookings](http://www.woothemes.com/products/woocommerce-bookings/).

Want to see more?

* [View Payment Gateways](http://www.woothemes.com/product-category/woocommerce-extensions/payment-gateways/ "Payment gateways for WooCommerce from WooThemes").
* [View Shipping Methods](http://www.woothemes.com/product-category/woocommerce-extensions/shipping-methods/ "Shipping methods for WooCommerce from WooThemes").
* [View all extensions](http://www.woothemes.com/product-category/woocommerce-extensions/ "View all WooCommerce extensions").

= Free Extensions =

WordPress.org is home to many cool free extensions for WooCommerce made by other developers including the **[Admin Bar Addition](http://wordpress.org/extend/plugins/woocommerce-admin-bar-addition/)**, **[Delivery Notes](http://wordpress.org/extend/plugins/woocommerce-delivery-notes/)**, **[Affiliates Integration Light](http://wordpress.org/extend/plugins/affiliates-woocommerce-light/)**, **[Custom Product Tabs Lite](http://wordpress.org/extend/plugins/woocommerce-custom-product-tabs-lite/)**, **[PDF Invoices and Packing Slips](http://wordpress.org/plugins/woocommerce-pdf-invoices-packing-slips/)**, **[Sequential Order Numbers](https://wordpress.org/plugins/woocommerce-sequential-order-numbers/)**, **[New Product Badges](http://wordpress.org/support/view/plugin-reviews/woocommerce-new-product-badge)**, **[Google Analytics](http://wordpress.org/plugins/woocommerce-google-analytics-integration/)** and the **[WooCommerce Customizer](http://wordpress.org/extend/plugins/woocommerce-customizer/)**.

[Search WordPress.org for WooCommerce](http://wordpress.org/extend/plugins/search.php?q=woocommerce) to see everything that is available.

= Storefront - the official WooCommerce theme =

Storefront is an intuitive & flexible, free WordPress theme built by WooThemes. It offers deep integration with WooCommerce and several of the most popular WooCommerce extensions. If you're looking for a theme for your next WooCommerce project, we highly recommend you check out [Storefront](http://www.woothemes.com/storefront/) and it's own suite of [extensions](http://www.woothemes.com/product-category/storefront-extensions/)!

= Get involved =

Developers can contribute to the source code on the [WooCommerce GitHub Repository](https://github.com/woothemes/woocommerce/blob/master/CONTRIBUTING.md).

Translators can contribute new languages to WooCommerce through [Transifex](https://www.transifex.com/projects/p/woocommerce/).

== Installation ==

= Minimum Requirements =

* WordPress 3.8 or greater
* PHP version 5.2.4 or greater
* MySQL version 5.0 or greater
* Some payment gateways require fsockopen support (for IPN access)

= Automatic installation =

Automatic installation is the easiest option as WordPress handles the file transfers itself and you don’t need to leave your web browser. To do an automatic install of WooCommerce, log in to your WordPress dashboard, navigate to the Plugins menu and click Add New.

In the search field type “WooCommerce” and click Search Plugins. Once you’ve found our eCommerce plugin you can view details about it such as the the point release, rating and description. Most importantly of course, you can install it by simply clicking “Install Now”.

= Manual installation =

The manual installation method involves downloading our eCommerce plugin and uploading it to your webserver via your favourite FTP application. The WordPress codex contains [instructions on how to do this here](http://codex.wordpress.org/Managing_Plugins#Manual_Plugin_Installation).

= Updating =

Automatic updates should work like a charm; as always though, ensure you backup your site just in case.

If on the off-chance you do encounter issues with the shop/category pages after an update you simply need to flush the permalinks by going to WordPress > Settings > Permalinks and hitting 'save'. That should return things to normal.

= Dummy data =

WooCommerce comes with some dummy data you can use to see how products look; either import dummy_data.xml via the [WordPress importer](http://wordpress.org/extend/plugins/wordpress-importer/) or use our [CSV Import Suite plugin](http://www.woothemes.com/products/product-csv-import-suite/) to import dummy_data.csv and dummy_data_variations.csv.

== Frequently Asked Questions ==

= Where can I find WooCommerce documentation and user guides? =

For help setting up and configuring WooCommerce please refer to our [user guide](http://docs.woothemes.com/documentation/plugins/woocommerce/getting-started/)

For extending or theming WooCommerce, see our [codex](http://docs.woothemes.com/documentation/plugins/woocommerce/woocommerce-codex/).

= Where can I get support or talk to other users? =

If you get stuck you can ask for help on the [WooThemes Community Forum](https://support.woothemes.com/hc/communities/public/topics).

For help with premium add-ons from WooThemes, use [our helpdesk](http://support.woothemes.com/).

= Will WooCommerce work with my theme? =

Yes; WooCommerce will work with any theme, but may require some styling to make it match nicely. Please see our [codex](http://docs.woothemes.com/documentation/plugins/woocommerce/woocommerce-codex/) for help. If you're looking for a theme with built in WooCommerce integration we recommend [Storefront](http://www.woothemes.com/storefront/).

= Where can I request new features, eCommerce themes and extensions? =

You can vote on and request new features and extensions in our [WooIdeas board](http://ideas.woothemes.com/forums/133476-woocommerce)

= Where can I report bugs or contribute to the project? =

Bugs can be reported either in our support forum or preferably on the [WooCommerce GitHub repository](https://github.com/woothemes/woocommerce/issues).

= Where can I found the Rest API documentation? =

You can find the documentation of our REST API on the [WooCommerce REST API Docs](http://woothemes.github.io/woocommerce-rest-api-docs/).

= WooCommerce is awesome! Can I contribute? =

Yes you can! Join in on our [GitHub repository](http://github.com/woothemes/woocommerce/) :)

== Screenshots ==

1. The slick WooCommerce settings panel.
2. WooCommerce products admin.
3. Product data panel.
4. WooCommerce sales reports.
5. A single product page.
6. A product archive (grid).

== Changelog ==

* Fix - Potential notice with preg_match wildcard search, if used incorrectly.
<<<<<<< HEAD
* Fix - Typo in get_from_name method.
=======
* Fix - Fatal errors in checkout because the mb_convert_encoding() function.
>>>>>>> fa9806b6
* Tweak - Only run the uninstaller if the "Uninstall on Delete" option is checked in system status.

= 2.3.2 - 12/02/2015 =
* Fix - Item meta removal query in order class.
* Fix - Pass correct shipping cost to PayPal.
* Fix - Flat rate extra costs when costs are an array.
* Fix - When ratings are required for reviews, ensure validation is performed if the rating element is removed from DOM.
* Fix - When updating shipping in cart, keep shipping calculator in DOM.
* Fix - WC_TEMPLATE_DEBUG_MODE in admin.
* Fix - Average product rating when ratings are not required.
* Fix - attribute_public option.

= 2.3.1 - 11/02/2015 =
* Fix - When the geolocation database cannot download, ensure the correct method is used to log the error.
* Fix - Notice in woocommerce_form_field().
* Fix - attribute_public notice before DB upgrade.
* Fix - [products] ids and sku args.
* Fix - Backwards compatibility for (deprecated) $tax variable in WC_Cart.
* Fix - is_available() check in local pickup.
* Fix - Added WC version of GEOIP classes to prevent conflicts with other plugins.

= 2.3.0 - 11/02/2015 =
* Feature - Option to geo-locate the customer's inital location.
* Feature - Display taxes in store based on the customer location, rather than the shop base.
* Feature - Made tax importer expand postcode ranges.
* Feature - Print styles for reports.
* Feature - Remove products from the cart in the widget.
* Feature - Bulk edit sales schedule on variations.
* Feature - Fresh new frontend / email design.
* Feature - Undo link in message when removing products from the cart.
* Feature - Compatibility with Twenty Fifteen default theme.
* Feature - Added 'top freebies' to product report.
* Feature - Added numeric sort for attributes.
* Feature - Added support for some Jetpack features: Omnisearch, Publicize and Markdown editor.
* Feature - UI for adding Webhooks.
* Feature - Show Gross and Net totals in reports.
* Refactor - Removed deprecated methods from WC_Frontend_Scripts and rewrote script registration and localization to run once.
* Refactor - Routing all email functionality through one send() method.
* Refactor - Replaced existing email css inliner with Emogrifier.
* Refactor - get_product_search_form().
* Refactor - Improved the Shipping Class field in products quick edit and bulk edit.
* Refactor - Removed style settings in favour of separate plugin.
* Refactor - Removed quantity increment/decrement buttons in favour of separate plugin.
* Feature - Added link on purchased products list on orders screen.
* Fix - When 'hide out of stock products' is disabled, out of stock variations / attributes are now visible.
* Fix - Fix cart coupon on-sale checks for variations.
* Tweak - Double the default product image dimensions.
* Tweak - Added refunds to Sales by Date report.
* Tweak - Updated prevent_caching() method to work if a cart/checkout page isn't set.
* Tweak - When user tries to download a file and isn't logged in, send them to the account page with a notice.
* Tweak - Logic in wc_paying_customer to only increase for 'simple' orders.
* Tweak - Added tool to refresh stats to customer list.
* Tweak - Recent order table on my account is responsive.
* Tweak - Drop WC tables in wpmu_drop_tables (for multisite).
* Tweak - Moved 'Proceed to checkout' button on cart to beneath totals.
* Tweak - Improved 'responsiveness' of product data tabs on add/edit product screen.
* Tweak - Added 'stupidtable' script to allow order item sorting on the order screen (by name, cost, qty).
* Tweak - In the cart, add variation selected data to the permalink.
* Dev - API - Look up product by sku.
* Dev - API - New parent_id param for products API.
* Dev - API - Sales data in API now matches sales data in WooCommerce reports page.
* Dev - API - Added 'net_sales' data to reports.
* Dev - API - catalog_visibility is set to visible by default in products API.
* Dev - API - Added new filter to query for specific products by ID: /products?filter[in]
* Dev - Made template debug mode set WC_TEMPLATE_DEBUG_MODE constant and remove all overrides for all template loading functions.
* Dev - Switched to .scss from .less for all styles.
* Dev - Included bourbon for scss mixins.
* Dev - Decoupled the order summary and payments area. Both are updated independently via ajax fragments and can be moved around via actions. TEMPLATES OVERRIDING THESE TEMPLATES WILL NEED TO UPDATE THEIR FILES.
* Dev - Moved WC_Cart::get_cart_from_session() and dependencies to a later hook (was init, now wp_loaded).
* Dev - Migrated away from CHOSEN to SELECT2. Chosen is still registered in case 3rd parties try to enqueue.
* Localisation - Add Ukrainian currency and symbol.
* Localisation - Greece regions.

= 2.2.11 - 29/01/2015 =
* Add - URL in Usage/Limit column in Coupons table to query for orders.
* Fix - esc_url() applied to prevent potential XSS issues.
* Fix - "Link all variations" button.

= 2.2.10 - 16/12/2014 =
* Fix - Stock status on quick and bulk edit.
* Fix - Incorrect clearing of error messages.

= 2.2.9 - 15/12/2014 =
* Add - API - parent_id for products endpoint.
* Fix - Processing and On-hold order links in WooCommerce Status dashboard widget.
* Fix - Orders API when query orders with deleted products.
* Fix - Check order exists in wc_clear_cart_after_payment().
* Fix - move $cart_updated inside $passed_validation to prevent unnessary updates.
* Fix - MX states keys.
* Fix - sanitize_user correctly during registration.
* Fix - API - Variation handling for stock data.
* Fix - When bulk editing variable products, set the stock status for non-stock managed variations.
* Fix - Fix coupons by date queries to prevent inflated results.
* Fix - During refunds, correctly set shipping tax totals.
* Fix - Ensure floats are safely converted to strings.
* Fix - remove_taxes needs to clear line_tax_data.
* Fix - Correctly save custom address fields in admin.
* Fix - API - Fixed a bug for save multiple images from the media library in products endpoint.
* Fix - API - Delete products when happens some error.
* Fix - API - `enable_free_shipping`, `product_category_ids`, `exclude_product_category_ids` and `customer_emails` coupons params.
* Fix - API - Coupons `expiry_date` format.
* Fix - Force HTTP option behavior on Customizer Preview screen.
* Fix - Cart error messages when the session is expired.
* Tweak - API - set_fee should support tax_data.
* Tweak - Don't force tax_rate_id to an integer. Allow strings.
* Tweak - Additional filters inside tax class to support extensions.
* Tweak - Allow plugins to filter the taxable location.
* Tweak - Added result and message keys to order_review AJAX call.
* Tweak - Added get_cart_item to WC_Cart class.

= 2.2.8 - 29/10/2014 =
* Fix - Image crop option.
* Fix - Display of order note date.
* Fix - API POST/PUT products attributes values.
* Fix - Added fallbacks to wp_get_referer().
* Fix - PayPal encoding for return urls.
* Fix - Low stock report should hide no stock.
* Fix - Fixed nonce check in form handler.
* Fix - Notices in status report when checking if templates exist.
* Fix - Allow to filter empty tax rate code.
* Fix - Fixed the value format in stock field with wc_stock_amount().
* Fix - Remove strtolower for status names and capitalize statuses.
* Tweak - Removed unused methods from PayPal gateway.
* Tweak - Use current user ID for refunds.
* Tweak - Allow API edit_product method to update post_name (slug).

= 2.2.7 - 22/10/2014 =
* Fix - Fix refund date.
* Fix - Fixed various notices.
* Fix - Make updater set parent backorder status.
* Fix - In the US address format, use state code rather than the full state name.
* Fix - Use mb_strtolower to prevent issues with unicode chars.
* Fix - Introduced the wc_strtolower() function
* Fix - Make cart total consider taxes when saving an order.
* Fix - Fix /shop/ base URL Non Latin issue with url decode.
* Fix - Correct report handling for full and partial refunds.
* Fix - Update jquery payment to prevent autocomplete issues.
* Fix - Coupon API: Don't return current timestamp when expiry_date is not set.
* Fix - wc_update_product_stock should update stock regardless, if the meta data doesn't currently exist.
* Fix - Added wp_kses_post to purchase note
* Fix - Fixed edit account page fields #6577.
* Fix - Fix stock report queries #6565.
* Fix - Fix error message with maximum amount in coupon class.
* Fix - Fix nonce usage during checkout/account pages.
* Fix - Incorrect conversion of Unicode characters in order status names.
* Fix - Edit Account fields order.
* Fix - Shipping address values on checkout page.
* Fix - Enforce slug format of translated edit-address-slugs.
* Tweak - Allow for non-integer stock quantities.
* Tweak - Update simplify commerce to use new $order->get_status().
* Tweak - Only show integrations subnav when there are multiple integrations.

= 2.2.6 - 08/10/2014 =
* Fix - Notices in the cache helper.
* Fix - Prevent bulk edit from breaking sale price scheduled dates.
* Fix - Prevent address fields being empty when editing an address within an order.
* Fix - Removed save_post remove_action call which breaks 3rd party plugins. See ticket #6376 and #6485 for details.
* Fix - Prevent warnings when set "Specific Countries" empty in shipping methods.
* Tweak - Added woocommerce_product_subcategories_hide_empty filter.
* Tweak - Added filter for shipping tax.
* Tweak - Product attribute shortcode should return columns css class.

= 2.2.5 - 07/10/2014 =
* Fix - Filters in admin screen for coupons and orders.
* Fix - When bulk editing, don't allow sale price to be negative.
* Fix - When manually adding items to an order, show tax columns.
* Fix - When manually adding items to an order, include variation data.
* Fix - Prevent errors when constructing WC_Order without an ID.
* Fix - Item_id notices in email templates.
* Fix - Use variation get_stock_quantity() for variation max_qty.
* Fix - Prevent bulk edit cancel from clearing options when bulk editing variations.
* Fix - Use term_taxonomy_id for transient names - fixes counts in layered nav.
* Fix - Use wc_get_order in simplify-commerce.
* Fix - Use 'no' instead of boolean to disable PayPal gateway.
* Fix - Do not escape redirect url in form handler - fixes malformed URLs.
* Fix - Prevented non-existant pages from breaking cache helper.
* Fix - Prevent sale prices showing errors in admin wrongly.
* Fix - Prevent order statuses affecting other queries.
* Fix - Removed deprecated get_page() functions.
* Fix - Category archives. WP core still has issues dealing with pad_counts + parent when getting categories. Workaround by not hiding empty cats, then filtering the returned list using wp_list_filter.
* Fix - When formatting meta data for display, suffix items to prevent issues when there are multiple values for the same meta key.
* Fix - Unhook save_meta_boxes after first successful run to prevent race conditions.
* Tweak - Added refunds to Sales by Date report.
* Tweak - Tweak load_plugin_textdomain to be relative - this falls back to WP_LANG_DIR automatically. Can prevent "open_basedir restriction in effect".
* Tweak - Added acceptance marks to PayPal Standard where applicable to replace generic PayPal icon.

= 2.2.4 - 18/09/2014 =
* Fix - Prevent errors when adding 'zero-rated' tax on checkout.
* Fix - Fixed a varation product width inheritance bug.
* Fix - Totals in taxes by date report.
* Fix - Fix the 'only 1 visible product' redirect to not trigger when paging results.
* Tweak - Improved headers sent notice to include file and line.
* Tweak - When updating order status, ensure its a valid WC order status.
* Tweak - Add notice when order is no longer editable.
* Dev - Allow getting rating count for a specific rating value #6284.
* Localisation - Nepal States.
* Localisation - Mexico states.

= 2.2.3 - 16/09/2014 =
* Fix - Order status translation in admin and account page.
* Fix - Ensure shipping address gets displayed - fixes needs_shipping_address() method.
* Fix - Escaping of country names in tax settings.
* Fix - Encoding of pagination link when using default permalinks.
* Fix - NPR currency.
* Fix - Fixing "Invalid key" error when clicking link in password reset email.
* Fix - Mobile checkout via PayPal when using tax inclusive prices.
* Fix - Thumbnails "hard crop" option.
* Fix - Missing variables when add new product variation.
* Fix - Fixed minor XSS issue on reports screens by escaping and sanitizing 'range' GET variable.
* Fix - Number format when calculate the line items tax.
* Fix - Language update/install in Multisites.
* Fix - "Set product image" media gallery title in non-product post type.
* Fix - Number of processing orders in WooCommerce > Orders menu.
* Fix - Issue that preventing cookies being set on shutdown after wp_send_json.
* Fix - Incorrect shipping calculation because of missing width in product variation.
* Tweak - Display of locale information on system status page.
* Tweak - Removed postcode for Bahamas.
* Tweak - In system status, show path to template file override.
* Tweak - Dynamically get the address fields in WC_Checkout::create_order()
* Tweak - If a refund fails, delete refund post.
* Tweak - Button for hide the language update message.
* Tweak - Method for install the translations directly.
* Tweak - Display of h4 in settings pages.
* Dev - Added woocommerce_get_settings_ID filters.

= 2.2.2 - 11/09/2014 =
* Fix - Saving of variation stock when parent stock management is disabled.
* Fix - "open_basedir restriction in effect" error caused on install when trying to create the WC logging directory.
* Fix - For regular products, ensure stock level saves on product creation.

= 2.2.1 - 10/09/2014 =
* Fix - Small tweak to the installer to prevent errors caused by outdated plugins.
* Fix - Mijireh Checkout update link.
* Tweak - Small tweak to update notification to remind users to update old plugins prior to install.

= 2.2.0 - 10/09/2014 =
* Feature - Refunds system for orders.
* Feature - New orders panel for managing line items + totals.
* Feature - Language pack downloader. po and mo files removed from core (too heavy).
* Feature - Added used payment gateway to view orders screens.
* Feature - Allow backorders to be configured at variation level.
* Feature - Protect admins from shop manager users.
* Feature - Ability to add custom quantity using add_to_cart shortcode.
* Feature - Ability to set a maximum spend for coupons.
* Feature - Added Simplify Commerce payment gateway.
* Fix - Allow endpoint use on the front page.
* Fix - user_activation_key password reset code.
* Tweak - Recalculate the cart totals, in the event a user registers during checkout and in doing so qualifies for any discounts.
* Tweak - Use `woocommerce_valid_order_statuses_for_payment` in `pay_action` too.
* Tweak - Added the possibility to translate the edit-address endpoint slug.
* Tweak - Removed all the_content filter in favor to wpautop() and do_shortcode().
* Tweak - Send IPN email notifications to new order email.
* Tweak - Clear and wipe session data on logout and end of checkout for guests.
* Tweak - Load archive-product.php for other product taxonomies.
* Tweak - Disable image size settings if filters are being used.
* Tweak - Hide the shipping address when local pickup is used.
* Tweak - Password protected posts are not hidden from catalog by default anymore, visibility can be set via the 'Catalog visibility' option.
* Tweak - Removed the shortcode button in favor to [WooCommerce Shortcodes](https://wordpress.org/plugins/woocommerce-shortcodes/)
* Dev - API Version 2 with push support.
* Dev - API: Lookup customers by email endpoint.
* Dev - API: Allow ordering on the resource level.
* Dev - Customers API / Methods PUT/POST/DELETE.
* Dev - Coupons API / Methods PUT/POST/DELETE.
* Dev - Orders API / Methods PUT/POST/DELETE.
* Dev - Products API / Methods PUT/POST/DELETE.
* Dev - Added description parameter to the woocommerce_form_field function.
* Dev - Introduce `woocommerce_valid_order_statuses_for_payment_complete` filter.
* Dev - Introduce `woocommerce_thankyou_order_received_text` filter.
* Dev - Introduce `woocommerce_product_backorders_allowed` filter.
* Dev - get_user and get_user_id methods.
* Dev - Add new 'wc_admin_reports_path' filter to reports.
* Dev - Add user ID to shipping packages.
* Dev - Added product id parameter to related posts filters.
* Dev - WC_LOG_DIR constant for defining the log directory.
* Dev - Moved default logging directory 1 level above WordPress, rather than in the plugin folder.
* Dev - Added log viewer in System Status.
* Dev - Made stateless classes static to allow unhooking of methods.
* Dev - Introduces the wc_get_log_file_path() function.
* Dev - Introduces the WC_Order::needs_shipping_address() method.
* Dev - Gateways can set transaction ID for the order.
* Dev - Gateways can do refunds via the Payment Gateway API.
* Refactor - Changed the method in which order statuses are stored. Previously, order status was a taxonomy. This caused issues when unique term slugs differed from what we were expecting, and also added additonal overhead to order queries in reports. https://github.com/woothemes/woocommerce/issues/3064 Order status is now stored as post status - several new post statuses have been added. Order class variables are backwards compatible. The only thing to note (for devs) is that any query must use the order status instead of 'publish' when getting orders and querying by post_status. THe shop_order_status has also been removed.
* Refactor - Update stock amounts with DB queries.
* Refactor - Simplified attribute name sanitisation which maintains UTF8 char integrity.
* Refactor - Country class return methods.
* Notice - Deprecated Mijireh gateway in core. Plugin is available on .org.
* Localisation - Egypptian currency.
* Localisation - Address format of Taiwan.
* Localisation - Removed language files from core to made the package lighter (see language pack downloader feature).

= 2.1.12 - 01/07/2014 =
* Fix - Total tax should be +, not -.
* Fix - Address format in plain text emails to use line breaks, not commas.
* Fix - order item count fix and tr class filters.
* Fix - Missing translations during checkout.
* Fix - Correctly clear transients, including sale transient.
* Tweak - woocommerce_get_order_item_totals_excl_free_fees hook.

= 2.1.11 - 09/06/2014 =
* Fix - Plain text email display of customer address.
* Fix - Saving tax rates threw notices (missing git cherry pick).

= 2.1.10 - 03/06/2014 =
* Fix - Removed unecessary localization from edit account.
* Fix - Admin welcome screen css.
* Fix - Fixed my account setting values to wrong user submitted strings.
* Fix - Menu order terms were coming back empty.
* Fix - Fix notice that occurs from external function call.
* Fix - Addons page, reference new json API endpoint.
* Fix - Notices when rendering WooCommerce Shop as Front Page.
* Fix - Prevent undefined notice for Layered Nav title.
* Fix - state_province is not required for mijireh any longer.
* Fix - Fix coupon limit checks and enhance to check ID by provided email (if logged out).
* Fix - Danish krone symbol.
* Fix - check for the existence of the cart during the is_available().
* Fix - Fixes performance degradation on large wp_options tables.
* Fix - improved the shortcodes button for support WordPress 3.9.
* Tweak - Stronger session ID generation.
* Dev - Add action hooks when saving tax rates.

= 2.1.9 - 14/05/2014 =
* Fix - fix case-insensitive matching for coupon posts with uppercase chars.
* Fix - Make the welcome page RTL compatible.
* Fix - Sanitize, but decode, flat rate shipping method ids. UTF-8 Friendly.
* Fix - Stop sending line items to Mijireh. Like PayPal, Mijireh struggles with out prices including tax due to rounding errors. Since the validation cannot be disabled, its better to just send the order as 1 item. This will prevent rounding errors and payment failures. Prices excluding tax are unaffected.
* Fix - Fix fee/coupon lines typo in REST API order response.
* Fix - Fixes a fatal error when WC()->payment_gateways()->get_available_payment_gateways() is called in the admin.
* Fix - is_available check in shipping for excluding countries was backwards.
* Fix - Encoding of @ in download links.
* Fix - Revise how variation attributes are deleted/updated. Prevents issues with WPE caching when you delete and then update right after.
* Fix - Trim commas and empty lines off address formats.
* Fix - defined a min value to cart quantity input.
* Fix - Fix qty input styling in Firefox 29.
* Fix - Use WP SEO class method rather than deprecated fn.
* Fix - Cleaned up logic in email_instructions.
* Fix - Prevent empty session data being stored until a cookie or session exists to retrieve it.
* Fix - fixed WC_Product_Variable::set_stock() compatibility with WC_Product::set_stock().
* Fix - Fix notice when not scanning any files in system status.
* Fix - Made wc_get_product_terms support custom menu_order by using get_terms and an include.
* Fix - Correct character 3 vaildation for UK postcodes.
* Tweak - Add a tip for default selections, and use opt groups for the long bulk edit list.
* Tweak - Option to toggle enable_for_virtual for COD, rather than just doing it.
* Dev - Introduce `woocommerce_coupon_data_panels` action.
* Dev - Add $package to is_available shipping method hooks.
* Dev - Add tool for disabling shipping rate cache for debug.

= 2.1.8 - 30/04/2014 =
* Fix - Prevent saving duplicate skus in quick edit.
* Fix - Sorting of downloads on my account page.
* Fix - Clear cached API reports when deleting other order transients.
* Fix - Shipping calculator cart messages.
* Fix - Display of UTF8 attributes on view order page.
* Fix - Changed the way the order review html is appended to the checkout page via JS to reduce likelihood of errors.
* Fix - Allow removing downloads from product by removing all rows.
* Fix - Ignore variation stock if disabled globally.
* Fix - Prevent duplicate admin menu items when using menu editor plugins.
* Fix - Remove title from product not purchasable message to prevent possible data leak. Thanks Julio Potier.
* Tweak - Updated REST API docs link.
* Tweak - Updated prettyphoto dependencies.
* Tweak - Customer search performance improvements.
* Tweak - Made default shipping label clearer.
* Tweak - Default order email to user email.
* Tweak - Only show downloadable item related text when product has downloads.
* Tweak - Improved Abstract product constructor.
* Tweak - Add COD instructions to emails.

= 2.1.7 - 10/04/2014 =
* Fix - Allow WC API to generate API keys for different user than the one that is making request.
* Fix - Fix the SKU search logic so it works with other filters.
* Fix - Correctly round shipping + shipping tax together when passes the tax inclusive total to paypal.
* Fix - orderby - skip adding hidden input of submit on a GET so JS can submit properly.
* Fix - Check wc_checkout_params.is_checkout against string '1' instead of int 1.
* Fix - Check order exists when resuming on checkout.
* Fix - When removing base taxes, round to precision.
* Fix - Ensure _order_currency is set.
* Fix - Use `$wpdb->db_version()` instead of `mysql_get_server_info()` deprecated in PHP 5.5.
* Fix - myaccount registration added check for auto generate password option.
* Fix - API: normalize both key and value before calculating OAuth signature.
* Fix - API: double-encode percent symbols when normalizing parameters.
* Fix - API: Remove post_parent so grouped simple products are also returned.
* Fix - Clear featured transients when needed.
* Fix - Stay on checkout when removing coupon.
* Fix - Prevent totals refreshing on every keydown event on the checkout.
* Fix - When hierarchy is off, only show children in the cat widget.
* Fix - Delete term count transients after stock status change and trashed post.
* Fix - During save_meta_boxes, only save for the "main" post being saved, not nested or subsequent save_post events.
* Fix - Stop _wc_session_expires autoloading.
* Fix - Remove nonce from comment form to prevent issues with caching.
* Fix - reset grouped products correctly to work with short codes.
* Fix - In admin, work out cart discount without tax amounts.
* Tweak - Apply filters to $product_type and we can set a default product type to new products.
* Tweak - wp_kses_post for meta display in admin.
* Tweak - woocommerce_order_cancelled_notice hook.
* Tweak - Use is_ssl() for get_woocommerce_api_url().
* Tweak - Changes to filters to see if shipping is needed or not in the cart class.
* Tweak - Chunk option names in cleanup_sessions() to reduce load.
* Tweak - Change \WC_Order::add_order_note cap to edit_shop_order instead of manage_woocommerce.
* Tweak - Allow filtering order statuses in dashboard reports widget.
* Tweak - Added is_paying_customer() to easily check if a user is a WC customer.
* Tweak - Allow query string fallback for REST API SSL auth.
* Tweak - woocommerce_coupon_get_discount_amount filter in coupon class.
* Tweak - More friendly/less blunt "no shipping" messages.
* Tweak - use network_site_url instead of network_admin_url for multisite.
* Tweak - Updater - Only show upgrade notices, and use transient cache.
* Tweak - get_image_id method for use in email template. Shows correct variation images.
* Tweak - added validation when save the frontend colors.

= 2.1.6 - 25/03/2014 =
* Fix - Fixed a bug where cron events are scheduled using a function name rather than a hook name.
* Fix - Given transients not required on all pages expiration times to prevent autoloading.
* Fix - Don't trailingslash Order Cancel URLs with a Query String.
* Fix - Switch to jquery trim to allow checkout in older IE.
* Fix - Variation bulk sale price edit over reaching causing errors on save.
* Fix - Only append generator tag on HTML pages.
* Fix - AED currency symbol.
* Fix - Move loop_end hooks as it is generic and used in all WP loops. Prevents some theme conflicts.
* Fix - Lingering tooltip after gallery image delete.
* Fix - Move plugin headers to main WC POT file.
* Fix - Correct discount calculation in admin when fees are involved.
* Fix - Fix sale flash for out of stock sale items.
* Fix - Use protocol relative URLs in the cart widget because it gets cached and can display on https or http pages.
* Fix - Fix term recount during WP callbacks.
* Fix - Convert states to strings for PayPal (non-US).
* Fix - Hide empty at walker level to fix category widget display.
* Fix - form-login form values were not persistent after failed submission.
* Fix - URL decode not needed for custom text attribute names.
* Fix - Fix bulk editing variation sale price.
* Fix - Remove comment exclusion in order notes meta box.
* Fix - Sync min and max prices for regular and sale prices so prices are displayed correctly when sale price is lower than a regular price of another variation.
* Fix - Expanding line item_meta causes conflicts if attributes are named with things like 'name', 'type' or 'qty'. Added blacklist to exclude unsafe values.
* Fix - Added support for clearing report transients when using object caching.
* Fix - encoding issues with attribute values.
* Fix - Escape the contents of the changelog when displayed.
* Fix - Edge case where tax was still displayed for shipping when exempt.
* Tweak - Allow city field to use another input method.
* Tweak - Several new filters.
* Tweak - PayPal, modify currency error message to include both sent and returned currencies for comparison.
* Tweak - enable keyboard shortcuts in prettyPhoto.
* Tweak - Add classes to item meta.
* Tweak - Use is_purchasable to determine if a variation cart button is needed, and potentially show empty_price_html.
* Tweak - new woocommerce_cart_taxes_total filter.
* Tweak - new wc_cart_totals_taxes_total_html() function.
* Tweak - Use API request URL for mijireh and PayPal callbacks.
* Tweak - move variation data to tooltip in order items meta box.
* Tweak - Store variation data for order items added through the admin.
* Tweak - Billing Address > Billing Details text. We take more than address in this section.
* Tweak - Delete terms transient during recount.
* Refactor - jshint javascript files.
* Localisation - add Bangladeshi currency and symbol.
* Localisation - Bangladeshi states (districts).
* Localisation - Croatian currency symbol.

= 2.1.5 - 06/03/2014 =
* Fix - Prevent notices on new plain text email parameter for BACS and Cheque gateways
* Fix - Fixed issue where variation prices were hidden when variation stock management wasn't set
* Fix - Discounts fixed_product are now properly multiplied by quantity
* Fix - Fixed bulk edit % increase and decrease
* Fix - Extra check for access_expires when getting downloadable files
* Fix - get_related method fixed tags OR query not excluding product ID
* Tweak - Fallback for when add ons page is not loading
* Tweak - Hide price suffix in admin panel lists

= 2.1.4 - 05/03/2014 =
* Fix - Prevent duplicate loading of functions files
* Fix - Fixed breaking timeline for reports
* Fix - Category widget ordering
* Fix - BACS and Cheque gateway emails now have a plain text flag
* Fix - wc_get_product_ids_on_sale will never return 0
* Fix - Prevent errors upon comments when order is in trash
* Fix - Reviews widget now links to proper review anchor
* Fix - Added support for permalinks containing a query string in wc_get_endpoint_url
* Fix - Variable product add file button works after adding a new variation
* Fix - Resolved issue where styles didn't get compiled properly
* Fix - Changed the save order so email data is correct for manual orders
* Fix - Later hooking in for template redirect
* Fix - Reverted load order change for language files and provided proper context
* Fix - Made woocommerce_update_cart_action_cart_updated a filter which can return true or false to recalc totals
* Fix - Updated sync logic to exclude hidden and out of stock variations from the price display
* Fix - Changed set_stock to only make a variable product out of stock if all variations are stock managed to resync prices after stock changes
* Fix - Use woocommerce_notify_no_stock_amount not 0 in variable class sync method
* Fix - Suppress errors in download handler by silencing ob_flush and flush calls
* Fix - load_textdomain first from WP_LANG_DIR before load_plugin_textdomain
* Tweak - get_states method now returning false instead of array for countries without states
* Tweak - Improved shipping language strings
* Tweak - Remove admin check around global po translation file loading
* Tweak - Improved styles for tab views
* Refactor - Hardened code base and fixed strict standards notices

= 2.1.3 - 27/02/2014 =
* Fix - Use correct thresholds to calculate out of stock number in dashboard widget
* Fix - Admin screen strings sanitised to work with Chinese characters
* Fix - REST API OAuth signature fixed when using filter params
* Fix - Ensure shipping address data for customers is updated if only shipping to billing address
* Fix - Fixed sprintf missing parameter in customer-new-account.php template
* Fix - Ampersand character properly outputted in plain text emails
* Fix - Stack the password reset fields on smaller screens
* Fix - Bulk edit options now reflect on all variations
* Fix - Prevent notices when country has states but no states are specified in cart
* Fix - Make my-account/view-order use the correct template file
* Fix - Prevent session warnings when WordPress logs out
* Fix - Prevent spaces in file names from breaking product thumbnails
* Fix - Resolved issue where download permissions where not granted in some cases upon order complete
* Fix - Prevent IE cursor from being stuck in loading animation
* Fix - Ensure wc_get_product_ids_on_sale returns array of ints, not strings
* Fix - Prevent rating stars from wrapping in IE
* Fix - Rating stars properly aligned in small screens
* Fix - Handle get_rate_code when no matching rate is found
* Fix - Cleaned noticed that might show when tax rates left empty
* Fix - Prevented warning when you have hide shipping methods until address entered selected in CoD
* Fix - Better URL detection for subdirectory installs in get_woocommerce_api_url
* Fix - Transient names are now md5 hashed so they don't exceed max length
* Fix - Fixed searching for orders and speed improvements there
* Fix - "Show children of current category only" option working again in Product Category widget
* Fix - Order search by SKU can now return multiple results again
* Fix - Fixed alignment of radio button in settings API
* Fix - Layered nav widget now shows terms again when using list OR
* Fix - Prevent multiple attempts at cancelling actions on orders
* Fix - Fixes in reporting for variations
* Fix - My Accounts downloads section now shows files names
* Fix - Improved code to log in via email address
* Fix - When guest checkout is enabled, manual made admin orders can be paid without logging in
* Fix - Fix product counts when subcategories are displayed
* Fix - Fixed Relevanssi conflicts
* Fix - Fixed issue with Mijireh incorrectly rounding shipping totals
* Fix - Shipping class selection will be hidden for virtual variations
* Fix - Prevent product percentage based coupons to stack discounts
* Tweak - Added United Arab Emirates Dirham currency
* Tweak - Enforce a static base for product permalink structures to prevent 404 issues
* Tweak - Introducing woocommerce_get_username_from_email filter in login processing method
* Tweak - Trash pages swapped for endpoints instead of force delete
* Tweak - Flip default status of price_trim_zeros (defaults to true now)
* Tweak - Performance improvements for My Account view with a lot of available downloads
* Tweak - Introduces woocommerce_return_to_shop_redirect filter
* Tweak - Improved tax rounding, to calculate an accurate tax total
* Tweak - Introduced failsafes to prevent actions trying to take place on removed products
* Tweak - Permalinks enabled data in REST API
* Tweak - Filters to restrict granting/revoking access to files
* Tweak - Added Canadian address format
* Refactor - Multiple docblock updates
* Refactor - Multiple code standards improvements
* Refactor - Changed all text strings without explicit domain, to use the 'woocommerce' text domain
* Refactor - Speed improvements in various places

= 2.1.2 - 13/02/2014 =
* Fix - Removed nl2br function from plain text email-order-items email template
* Fix - Made static string translatable in email-order-items email template
* Fix - Added missing third parameter to _doing_it_wrong call
* Fix - Sidebar in reports screen does now fit big numbers (long strings)
* Fix - Report stock icon properly set up
* Fix - Removed manual checks for AJAX requests, relying on DOING_AJAX constant now
* Fix - Checkout get_value now returns null if no value is set, default can be used as fallback
* Fix - Variation download url now cleaned via wc_clean instead of esc_url_raw
* Fix - Wrap billing and shipping fields with a div/class to prevent field order issues
* Fix - Fix line total display for order fees in admin panel order view page
* Fix - Restored multiple image selection for product gallery
* Fix - Update schemas before DBDELTA to fix mysql errors on update
* Fix - Italian address formatting fix
* Fix - Set countries as an array by default in the shipping abstract
* Fix - Fixed term counts when terms span taxonomies
* Fix - Fixed saving of fee tax total
* Fix - Fixed "Shipping via" label in PayPal
* Tweak - Tweak the order of checks in bulk_and_quick_edit_save_post to make it more efficient on autosave
* Tweak - Always set order billing email address when user is logged in, if no email is provided
* Refactor - Removed obsolete view order shortcode class
* Localization - Multiple localization updates

= 2.1.1 - 12/02/2014 =
* Feature - Show notice if template files are out of date for themes including WooCommerce template files
* Feature - Introducing supporting is_wc_endpoint_url function
* Fix - During install, register all post types and endpoints so that the rewrite rules are correctly generated.
* Fix - Allow line breaks in customer addresses on order details page
* Fix - Fixed all language country codes to reflect WordPress standards
* Fix - Payment gateway section links work in lower and upper caps texts
* Fix - Prevents nonce notice when removing item from cart
* Fix - Hide empty categories in product_categories shortcode
* Fix - Fixed Twenty Thirteen single product page layout
* Fix - Fix saving of checkboxes (off state) in widgets API
* Fix - Proper password validation in user register on the My Account page
* Fix - When add_to_cart is called, ensure the correct product_id is set for variations
* Fix - Restored Italian translation files
* Fix - Ensure stock status is updated. Prevents new products being hidden when the option to hide out of stock products is enabled
* Fix - Fix manual order calculation when using non-standard decimal points
* Tweak - Added Croatian Kuna currency
* Tweak - Throw a non-fatal notice when file trying to be included as template doesn't exist
* Tweak - Add versions to all scripts + styles to ensure browser cache is cleared
* Tweak - Added tinymce buttons relevant to the short description
* Refactor - Removed unused change password template and shortcode class
* Refactor - Several function dockblocks improved
* Refactor - Stripped out some unused variables

= 2.1.0 - 10/02/2014 =
* Feature - New REST API
* Feature - Define whether prices should be shown incl. or excl. of tax, and add an optional suffix.
* Feature - Show grouped or itemized taxes during checkout.
* Feature - Split frontend styles into separate appearance/layout stylesheets and removed the enable/disable option.
* Feature - Added woocommerce-smallscreen.css to optimise default layout on handheld devices.
* Feature - Bulk edit increase / decrease variation prices by fixed or percentage values
* Feature - Admin action to link past orders of the same email address to a new user.
* Feature - Account edit page for editing profile data such as email.
* Feature - Customer list reports.
* Feature - Reports - New design, export csvs, more data.
* Feature - Ability to link past orders to a customer (before they registered).
* Feature - Authorize option for paypal standard.
* Feature - Separate options for countries you can ship to and sell to.
* Feature - BACS supports multiple account details.
* Feature - PayPal PDT support (as alternative to IPN).
* Feature - Handling for password protected products.
* Feature - Schema markup selector for downloadables.
* Feature - woocommerce_get_featured_product_ids function.
* Feature - WC_DELIMITER to customise the pipes for attributes
* Feature - Standardized, default credit card form for gateways to use if they support 'default_credit_card_form'.
* Feature - Coupon usage limits per user (using email + ID).
* Feature - Option to limit reviews to purchasers.
* Feature - Option to install missing WooCommerce pages from tools page.
* Feature - New notices API for adding errors/notices
* Feature - Compatible with WordPress 3.8 default theme 'TwentyFourteen'.
* Feature - Added is_store_notice_showing conditional.
* Feature - Allow gateways to change the checkout place order button text on selection.
* Tweak - Added pagination to tax rate screens.
* Tweak - Added filter to check the 'Create account' checkbox on checkout by default.
* Tweak - Update CPT parameters for 'product_variation' and 'shop_coupon' to be no longer public.
* Tweak - COD processing instead of on-hold.
* Tweak - Added filter to explicitly hide terms agreement checkbox.
* Tweak - New System Status report layout, now plugin list is better visually and very better to read.
* Tweak - content-widget-product.php template for product lists inside core widgets.
* Tweak - Shipping is now renamed to Shipping and Handling on checkout.
* Tweak - Select all/none for countries in admin.
* Tweak - Handling for multiselect fields on checkout, and a filter for third party handling.
* Tweak - Made scripts/styles use protocol-relative URLs.
* Tweak - Revised shiptobilling functionality on the checkout. "ship to different address" option used instead.
* Tweak - Filterable page installer.
* Tweak - Order details optimised for small screens.
* Tweak - Streamlined account process - username and passwords are optional and can be automatically generated.
* Tweak - Updated/new dummy data (including .csv files to be used with [Product CSV Import Suite](http://www.woothemes.com/products/product-csv-import-suite/)).
* Tweak - Product shortcodes columns parameter now affects layout correctly.
* Tweak - Disabled button styles.
* Tweak - Hooks for overriding default email inline styles.
* Tweak - Flat rate shipping support for percentage factor of additional costs.
* Tweak - local delivery _ pattern matching for postcodes. e.g. NG1___ would match NG1 1AA but not NG10 1AA.
* Tweak - Improved layered nav OR count logic
* Tweak - Make shipping methods check if taxable, so when customer is VAT excempt taxes are not included in price.
* Tweak - Coupon in admin bar new menu #3974
* Tweak - Shortcode tag filters + updated menu names to make white labelling easier.
* Tweak - Removed placeholder polyfill. Use this plugin to replace functionality if required: http://wordpress.org/plugins/html5-placeholder-polyfill/
* Tweak - Replaced all instances of &rarr; and &larr; in frontent using wc icon font plus .wc-forward and .wc-backward utility classes.
* Tweak - Add review form no longer opens in lightbox.
* Tweak - Move average rating outside of hidden tab for google #3867.
* Tweak - Add formatted_woocommerce_price filter.
* Fix - Changed MyException to Exception in Checkout class as MyException class does not exist in WooCommerce
* Fix - Default cart widget styling on non-wc pages.
* Fix - Rounding for mijireh tax ex. price.
* Fix - Updated blockui to prevent errors in WP 3.6.
* Fix - Tweaked popularity sorting to work better when no sales are present.
* Fix - Quote encoding in email subjects.
* Fix - Added $wp_error parameter during checkout process to ensure WP_Error object is returned on error and checkout process is properly stopped.
* Refactor - Taken out Piwik integration, use http://wordpress.org/extend/plugins/woocommerce-piwik-integration/ from now on.
* Refactor - Taken out ShareYourCart integration, use http://wordpress.org/extend/plugins/shareyourcart/ from now on.
* Refactor - Moved woocommerce_get_formatted_product_name function into WC_Product class.
* Refactor - Improved parameter handling in woocommerce_related_products() function.
* Refactor - Widget classes (added abstract and combined similar widgets).
* Refactor - Removed pay and thanks pages. Endpoints are used instead.
* Refactor - Removed certain my-account pages. Endpoints are used instead.
* Localization - Portuguese locale by jpBenfica.
* Localization - Swedish translation by Björn Sennbrink.
* Localization - Japanese translation by Shohei Tanaka.
* Localization - Danish translation by Mikael Lyngvig.
* Localization - Spanish translation by Luis Giménez.
* Localization - French, Spanish, Romanian, Danish, Korean, Czech, Arabic, Hungarian updates.

= 2.0.20 - 21/11/2013 =
* Tweaked paypal request
* Check for WP Error when getting terms in breadcrumb file
* Sanitize when searching in admin
* Fix yard to cm conversion

= 2.0.19 - 04/11/2013 =
* Fix - get_item_subtotal() logic
* Fix - Pass number of products variable to get_related for more then 5 related products
* Fix - Email fatal error for orders with missing products
* Fix - Local pickup base tax option on first calculation
* Tweak - For paying customer column, use a dash #3971
* Tweak - Added wordwrap to order notes
* Localisation - Updated Portuguese, Slovak, French, Lithuanian, Finnish

= 2.0.18 - 21/10/2013 =
* Fix - Escaped the "hide-wc-extensions-message" link in admin.
* Fix - CSS -mox- prefix. #3953
* Fix - Remove sorting args after main query #3969
* Tweak - Pass index to woocommerce_save_product_variation. #3962
* Tweak - woocommerce_variable_product_sync hooks
* Tweak - CH postcode validation
* Tweak - Show layered nav widgets on any product taxonomy page
* Localisation - Various corrections

= 2.0.17 - 17/10/2013 =
* Fix - Add missing doctype for email header #3921
* Fix - 2 notices on the cart/checkout related to tax #3922
* Fix - Allowed more tags to be saved in sharethis code
* Fix - If no products on sale, don't show results in sale shortcode
* Fix - During remove_product_query, remove ordering filters to prevent affecting other queries
* Tweak - Min amount check takes taxes in consideration #3924
* Tweak - Added validate_ID_field method check to settings API for special validation rules
* Tweak - Added needs_payment() method. Checks if an order needs payment, based on status and order total.
* Tweak - Key value pairs for order_meta (woocommerce_email_order_meta_keys)
* Tweak - Added wc_variation_form trigger to variations javascript for 3rd party plugins

= 2.0.16 - 14/10/2013 =
* Fix - woocommerce_change_term_counts needs to always return terms. Fixes category display.
* Fix - Attribute label display.
* Fix - add_to_cart shortcode correct use of setup_product_data

= 2.0.15 - 14/10/2013 =
* Fix - Added missing line break in plain text email.
* Fix - Strict standards warnings in category walkers
* Fix - Remember which attributes get registered to minimize conflicts
* Fix - Allow quotes in store name for display in emails
* Fix - Regression bug throwing warning in ShareThis integration
* Fix - Correct state code for Canadian state Newfoundland
* Fix - Tweaked popularity sorting to work better when no sales are present.
* Fix - Removed action from single add to cart templates to resolve issues with other plugins.
* Fix - Unsetting active classes #3896
* Fix - update_status checks if the order id exists #3904
* Fix - the first matching variation should be used (replaced pop() with shift()) @eef86ab
* Fix - get_children should get published products only for grouped products #3880
* Fix - Clean the SKU, prevents variations breaking when &quot; was saved @dc6574b
* Fix - Correctly check attribute label and name upon creation @31c34f6
* Fix - Fixed Multiple Sets of Tabs on One Page @e584ea8
* Fix - Add tax_rate_id to objects returned from cart->tax_totals @40c85ec
* Fix - find_product_in_cart check if cart is array #3863
* Fix - bump_request_timeout strict standards @4798cb8
* Fix - Fix upload dir #3812
* Fix - Remove accents from taxonomy names + run through filters #3832
* Tweak - Always show returning customer login box.

= 2.0.14 - 05/09/2013 =
* Tweak - Update cart performance improvements
* Fix - Google Analytics no longer identifies users using custom vars
* Fix - Send tax inclusive, rounded item price to Google Analytics
* Fix - Use version_compare to check for required jQuery
* Fix - Made gateway abstract compatible with implementations to prevent strict notices
* Fix - Update order's GMT date ('post_date_gmt') when changing the order date via the "Edit Order" screen
* Fix - Hardened the checkout payment URL method
* Fix - Regression bug fixed, allowing 0 value attributes again
* Fix - API url function work when permalinks are not pretty
* Fix - Chosen select boxes now support RTL languages
* Fix - Refresh when creating an account to prevent nonce issues
* Other minor fixes

= 2.0.13 - 19/07/2013 =
* Tweak - Allow users with edit rights to add draft products to cart (and nobody else)
* Tweak - Handle pending status for paypal
* Tweak - Only refresh fragment when cart cookie > 0
* Tweak - Updated/new dummy data (including .csv files to be used with [Product CSV Import Suite](http://www.woothemes.com/products/product-csv-import-suite/)).
* Fix - Extra escaping on layered nav variables to prevent injection
* Fix - Improved sanitization of option fields
* Fix - Add fee total to cart total
* Fix - Flush rewrite rules after adding or editing attributes
* Fix - Set session after removing item from cart to prevent issues after removing last item
* Fix - Sale expiration now works for variations as well
* Fix - httpversion 1.1 for paypal upcoming changes
* Fix - Price filter widget: preserve orderby
* Fix - Fix paypal phone mask (whitespace)
* Fix - Correct sanitization of option fields
* Fix - Sanitized shipping calc form to fix persistent XSS issue.
* Localisation - ES States

= 2.0.12 - 17/06/2013 =
* Tweak - Add actions for attribute create/update/delete
* Fix - Fixed bug in cross sells loading in product data write panel
* Fix - Fixed posting shipping method when only one is available
* Fix - Fixed query breaking when using some product widgets

= 2.0.11 - 13/06/2013 =
* Tweak - Handling for multiselect fields on checkout, and a filter for third party handling
* Fix - Duplicate param keys for sale_product shortcodes
* Fix - Google Analytics tracking use get_order_number() method instead of id
* Fix - Replaced jQuery placeholder plugin to provide support in older browsers
* Fix - Rounding for mijireh tax ex. price
* Fix - Fixed is_on_sale function for products without prices
* Fix - Updated blockui to prevent errors in WP 3.6
* Fix - Extra data sanitization in some places
* Fix - Offer tax class option per variation to use same tax class as parent

= 2.0.10 - 15/05/2013 =
* Tweak - Searching for SKU in admin panel can also be done via lowercase 'sku:' instead of just 'SKU:'
* Fix - Cast term_id as int in product data write panel that will resolve issues with numerical attributes
* Fix - Correct label for RUB symbol - added a dot after it
* Fix - Javascript escapes to stop breaking scripts when used with translations
* Fix - PayPal button should use classes 'button' and 'alt', not 'button-alt'
* Fix - Have the remove_taxes() method set subtotal to subtotal_ex_tax
* Fix - Allow layered nav to work with non pa_ prepended taxonomies
* Fix - Better backwards compatibility with _woocommerce_exclude_image
* Fix - is_on_sale() method now returns true for products with a sale product of 0
* Fix - For when get_the_terms() returns false inside woocommerce_get_product_terms()
* Fix - PayPal has a 9 item limit
* Fix - Replace deprecated wp_convert_bytes_to_hr() with size_format()

= 2.0.9 - 02/05/2013 =
* Feature - Added is_product_taxonomy() conditional.
* Tweak - Notices during checkout for admin users if the checkout is mis-configured.
* Tweak - Named charts on report page to make modifications easier.
* Tweak - woocommerce_before_delete_order_item hook.
* Fix - Disable autocomplete for checkout fields which refresh totals - no events get fired on autocomplete.
* Fix - Clear rating transients when editing comments.
* Fix - Screen ids when plugin name localised.
* Fix - Brazilian state code BH -> BA. Data update required to update old values in orders.
* Fix - Fix incorrect CSS class being output in product image gallery.
* Fix - Mijireh page slurp.
* Fix - woocommerce_downloadable_product_name filter fixes.
* Fix - Pass order number to google analytics, not id
* Fix - check_jquery in WP 3.6 beta
* Fix - GA click tracking moved code to footer.
* Localization - Netherlands, Hungarian, Taiwan, Italian, CZ, Spanish, Catalan updates.
* Localization - Slovak translation by Dusan Belescak.
* Localization - Added RUB currency.
* Other minor fixes and localisation updates.

= 2.0.8 - 17/04/2013 =
* Feature - Related products shortcode.
* Tweak - Order item meta - skip serialized fields.
* Tweak - Support for the city field in shipping calc (filterable).
* Tweak - use base_country for tax calculations in manually created orders.
* Tweak - Download permissions meta box show cleaner filenames.
* Fix - Updated shareyourcart SDK.
* Fix - moved woocommerce_get_filename_from_url to core-functions as it is required in admin too.
* Fix - checkmark after adding to cart multiple times.
* Fix - Saving text attributes. Posted 'text' terms are not slugs. Only striptags/slashes - don't change to slugs.
* Fix - Insert URL button when working with multiple variations.
* Fix - Undefined found_shipping_classes in flat rate shipping.
* Fix - Fix saving options for attribute taxonomies containing special chars.
* Fix - Prevent empty meta queries.
* Localization - Norwegian updates by Tore Hjartland
* Localization - Spanish updates by Laguna Sanchez
* Localization - Romanian updates by Aurel Roman
* Localization - Finnish updates by arhipaiva

= 2.0.7 - 12/04/2013 =
* Feature - Option for GA _setDomainName.
* Tweak - Removed rounding when option to round at subtotal is set.
* Fix - Allow extra flat rate options even if main rate is 0.
* Fix - Fix email subject lines if options not set.
* Fix - Prevent over-sanitization of attribute terms when editing products.
* Fix - Sanitize terms when linking all variations.
* Fix - Sanitize coupon code names before checking/applying.

= 2.0.6 - 10/04/2013 =
* Tweak/Fix - Merge taxes by CODE so totals are displayed clearer. Also added additional function for getting merged tax totals, and to keep compatibility with themes.
* Tweak/Fix - Recent reviews show actual review stars, and allowed get_rating_html() to be passed a rating. Also removed unused $location var.
* Fix - Saving of meta values from paypal after payment.
* Fix - woocommerce_nav_menu_items - only hide pages, not other objects.
* Fix - woocommerce_add_tinymce_lang array key.
* Fix - Find_rates now works with both postcode and city together.
* Fix - PrettyPhoto content clearfixed.
* Fix - Fix the download method when force SSL is on.
* Fix - Put back sandbox pending fix. Apparently still needed for some accounts.
* Fix - Do not sanitize old attribute name to not mess up comparing
* Fix - Settings API empty value only used if set. In turn fixes blank values in flat rate shipping.
* Fix - Ensure API Request URL scheme is not relative to the current page.
* Fix - Fix saving of download permissions in order admin.
* Fix - Action woocommerce_product_bulk_edit_end is now properly executed instead of outputted as HTML.
* Fix - Fix IE Download via SSL bug and fix http file over SSL.
* Fix - Show non-existing product line items.
* Fix - Conflicts with W3 Total Cache DB Cache
* Fix - piwik tracking.
* Tweak - Added a check to parent theme for comments_template before loading plugin template.
* Tweak - Remove hard coded max from random products widget.
* Tweak - Add filter hook to the place order button for easy 3rd party manipulation.
* Tweak - UX - Placeholder fades out on focus
* Tweak - UX - Only display validation result on required fields
* Tweak - Product column widths in admin
* Tweak - .shipping_address clears to avoid flash of ugliness in some themes when revealing shipping address
* Tweak - created an icon font for the star ratings to improve consistency
* Tweak - woocommerce_show_page_title filter
* Tweak - wrapper / css tweaks for TwentyThirteen compatibility
* Tweak - Added filters for controlling cross-sell display
* Tweak - Made hierarchy code in breadcrumbs more reliable.
* Localisation - NZ States
* Other minor fixes and localisation updates.

= 2.0.5 - 26/03/2013 =
* Tweak - Made no shipping available messages filterable via woocommerce_cart_no_shipping_available_html and woocommerce_no_shipping_available_html.
* Tweak - disabled keyboard shortcuts in prettyPhoto.
* Tweak - woocommerce_date_format() function.
* Tweak - After adding to cart, add 'added_to_cart' to querystring - lets messages show with cache enabled.
* Tweak - Similar to above, on failure don't redirect. The POST should exclude from cache.
* Tweak - Version data on system status page.
* Fix - Fix orderby title - separated from menu_order.
* Fix - WC_Product::set_stock_status() to correctly set status.
* Fix - last_modified_date updated on status change for orders.
* Fix - Sanitize id in woocommerce_get_product_to_duplicate function
* Fix - Cancel order function now looks at post_modified instead of post_date.
* Other minor fixes and localisation updates.

= 2.0.4 - 18/03/2013 =
* Tweak - Like my account, added order_count attribute to view order shortcode.
* Tweak - Moved WC_Order_Item_Meta into own file.
* Tweak - PayPal standard gateway - no longer needs sandbox fix, and notify-validate should be first in the requests.
* Tweak - Flat rate interface tidy up.
* Tweak - Add order_id to woocommerce_download_product hook
* Tweak - Disabled prettyPhoto deeplinking
* Tweak - Applied a width to the product name column (edit products) to fix layout small screens
* Tweak - Filters for attribute default values.
* Tweak - Added filter to control order stock reduction when payment is complete.
* Tweak - Increase priority of woocommerce_checkout_action and woocommerce_pay_action so things can be hooked-in prior.
* Tweak - Tweaked default locale to include all fields so that checkout fields can fallback if specific properties are not set e.g. required.
* Tweak - Removed Base Page Title option - rename the page instead.
* Fix - WC_Order_Item_Meta support for keys with multiple values.
* Fix - Codestyling bug with meta.php
* Fix - Icon replacement in .woocommerce-info for Gecko
* Fix - prettyPhoto next/prev links and thumbnail navigation no longer appear when there's only one attachment
* Fix - Attribute base
* Fix - Fixed adjust_price method in product class, allowing negative adjustments
* Fix - Ratings and rating count transient syncing.
* Fix - Tax label vs name in order emails.
* Fix - Sendfile when FORCE_SSL_ADMIN is enabled.
* Fix - "for" attribute within product_length option.
* Fix - Encode the URLs generated by layered nav widget.
* Fix - Order Again for variations.
* Fix - Preserve arrays in query strings when using orderby dropdown.
* Fix - Move track pageview back to template_redirect to prevent headers_redirect, but give a later priority than canonical.
* Fix - Product tabs when a product type doesn't exist yet.
* Fix - Saving of variation download paths with special chars.
* Fix - Unset parent of children when deleting a grouped product.
* Fix - Removed Sidebar Login Widget. Use http://wordpress.org/extend/plugins/sidebar-login/ instead. A potential security issue was found regarding logging of passwords (since GET was used instead of POST). Sidebar Login 2.5 resolves this and the widget has been removed from WC to prevent needing to maintain two (virtually identical) codebases.
* Localization - Added indian rupees
* Localization - Updated French translation by absoluteweb
* Localization - Updated Brazilian translation by Claudio Sanches
* Localization - Updated Hungarian translation by béla.

= 2.0.3 - 11/03/2013 =
* Feature - Added products by attribute shortcode, e.g. [product_attribute attribute="color" filter="blue"]
* Tweak - Made coupon label more clear.
* Tweak - woocommerce_cart_redirect_after_error hook.
* Tweak - woocommerce_cancel_unpaid_order hook to control if an order should be cancelled (if unpaid)
* Tweak - woocommerce_valid_order_statuses_for_payment and woocommerce_valid_order_statuses_for_cancel hooks for pay pages/my account.
* Tweak - WC_START in checkout json requests to prevent notices breaking checkout.
* Tweak - Add filters to product images and thumbnails.
* Tweak - IPN email mismatch puts order on-hold.
* Tweak - Option to set main paypal receiver email.
* Tweak - Download file links show filename as part of link.
* Fix - Samoa -> Western Samoa
* Fix - Re-applied image setting tooltips
* Fix - Post code ranges (taxes) on insert.
* Fix - Moved init checkout to a later hook to prevent canonical template redirects kicking in.
* Fix - Made custom attributes more robust by using sanitized values for variations.
* Fix - woocommerce_cancel_unpaid_orders respects the manage stock setting.
* Fix - Mijireh Page Slurp.
* Fix - Removed unused 'woocommerce_prepend_shop_page_to_urls' setting from breadcrumbs.
* Fix - hide_cart_widget_if_empty option.
* Fix - Added legacy paypal IPN handling.
* Localization - Finnish translation by Arhi Paivarinta.

= 2.0.2 - 06/03/2013 =
* Fix - Frontpage shop when 'orderby' is set.
* Fix - Fix add-to-cart for grouped products which are sold individually.
* Fix - Payment method animation on the checkout.
* Fix - Updated chosen library.
* Fix - Saving of attributes/variations with custom product-level attributes.
* Fix - Include once to prevent class exist errors with widgets.
* Fix - Fixed welcome screen bug shown in updater frame
* Fix - Upgrade if DB version is lower than current.
* Fix - FROM prices now ignore blank strings for variations.
* Fix - Ensure order contents are saved before mailing via admin interface.

= 2.0.1 - 04/03/2013 =
* Fix - Added an extra permalink flush after upgrade to save needing to do it manually.

= 2.0.0 - 04/03/2013 =
* Feature - Sucuri audited and secured.
* Feature - Added sales by category report.
* Feature - Added sales by coupon report (kudos Max Rice).
* Feature - Multiple downloadable files per product/variation (kudos Justin Stern).
* Feature - Download expiry for variations (kudos niravmehta).
* Feature - Added wildcard support to local delivery postcodes.
* Feature - Option to enable Cash on Delivery for select shipping methods only.
* Feature - Stopped using PHP sessions for cart data - using cookies and transients instead to allow WC to function better with static caching. Also to reduce support regarding hosts and session configurations.
* Feature - Export and Import Tax Rates from a CSV file.
* Feature - Option to control whether tax is calculated based on customer shipping or billing address.
* Feature - New options for individual transaction emails with template editor.
* Feature - Added "On Sale" shortcode (thanks daltonrooney).
* Feature - Added "Best Selling" shortcode.
* Feature - Added "Top Rated" shortcode.
* Feature - Local pickup has the option to apply base tax rates instead of customer address rates.
* Feature - New product images panel to make working with featured images + galleries easier.
* Feature - Schedule sales for variations.
* Feature - Expanded bulk edit for prices. Change to, increase by, decrease by.
* Feature - Set attribute order (globally, per attribute).
* Feature - Allow setting the product post type slug to a static (non-translatable) text, mainly to be used for translating and WPML setups.
* Feature - Added lost password shortcode / email notification (thanks Max Rice).
* Feature - Simplified permalink/base settings now found in Settings > Permalinks.
* Feature - Support more permalink structures (from http://codex.wordpress.org/Using_Permalinks)
* Feature - Added option to resend order emails, checkboxes select which one.
* Feature - New layered nav current filters widget. This lists active filters from all layered nav for de-selection.
* Feature - Added the option to sell products individually (only allow 1 in the cart).
* Feature - New shop page/category archive display settings, and the ability to change display per-category.
* Feature - Allow shipping tax classes to be defined independent of items. https://github.com/woothemes/woocommerce/issues/1625
* Feature - Redone order item storage making them easier (and faster) to access for reporting, and querying purchases. Huge performance gains for reports. Order items are no longer serialised - they are stored in their own table with meta. Existing data can be be updated on upgrade.
* Feature - Update weights/dimensions for variations if they differ.
* Feature - is_order_received_page() courtesy of Lee Willis.
* Feature - Inline saving of attributes to make creating variable products easier.
* Feature - Zip code restriction for local pickup.
* Feature - New free shipping logic - coupon, min-amount, Both or Either.
* Feature - Taxes can be based on shipping, billing, or shop base.
* Feature - Filter coupons in admin by type.
* Feature - Append view cart link on ajax buttons.
* Feature - Revised the way coupons are stored per order and added new coupon reports on usage.
* Feature - Updated/new dummy data (including .csv files to be used with [Product CSV Import Suite](http://www.woothemes.com/products/product-csv-import-suite/)).
* Feature - Option to hold stock for unpaid orders (defaults to 60mins). When this time limit is reached, and the order is not paid for, stock is released and the order is cancelled.
* Feature - Added set_stock() method to product class.
* Feature - Linking to mydomain.com/product#review_form will now open the review form on load (if WooCommerce lightbox is turned on)
* Feature - Customers can sort by popularity + rating.
* Feature - Option to exclude coupons from sale items (thanks aj-adl)
* Feature - Logout "page" which can be added to menus.
* Templating - Revised pagination, sorting areas (sorting is now above products, numbered pagination below) and added a result count.
* Templating - email-order-items.php change get_downloadable_file_url() to get_downloadable_file_urls() to support multiple files.
* Templating - loop-end and start for product loops, allow changing the UL's used by default to something else.
* Templating - woocommerce_page_title function for archive titles.
* Templating - CSS namespacing changes (courtesy of Brian Feister).
* Templating - My account page broken up into template files (by Brian Richards)
* Templating - CSS classes standardised. Instances of '.woocommerce_' & '.wc-' replaced with '.woocommerce-'
* Templating - Ratings added to loop. Remove with [this snippet](https://gist.github.com/4518617).
* Templating - Replaced Fancybox with prettyPhoto
* Templating - loop-shop which was deprecated is now gone for good.
* Templating - Renamed empty.php to cart-empty.php to make clearer.
* Templating - Renamed sorting.php to orderby.php to better reflect contained hooks and code.
* Templating - Product tabs rewritten - new filter to define tab titles, priorities, and display callbacks.
* Templating - loop/no-products-found.php template added.
* Tweak - Sorting uses GET to make it cache friendly
* Tweak - Optimised class loading (autoload). Reduced memory consumption.
* Tweak - Moved shortcodes and widgets to classes.
* Tweak - Tweaks to gateways API. Must use WC-WPI for IPN requests (classes will only be init when needed).
* Tweak - Save hooks for gateways have changed to match shipping methods. Plugins must be updated with the new hook to save options.
* Tweak - Cron jobs for scheduled sales.
* Tweak - Improved product data panels.
* Tweak - Improved installation + upgrade process upon activation.
* Tweak - Protect logs and uploads with a blank index.html
* Tweak - Append unique hash to log file names
* Tweak - get_order_number support for PayPal (thanks Justin)
* Tweak - Taxes - removed woocommerce_display_cart_taxes option in favour of never showing tax until we know where the user is (for tax exclusive prices). Tax inclusive continues to use base so prices remain correct.
* Tweak - Taxes - tweaked display of tax when using inclusive pricing to avoid confusion.
* Tweak - Taxes - improved admin interface and simplified options.
* Tweak - More granular capabilities for admin/shop manager covering products, orders and coupons.
* Tweak - Added some calculations to the order page when manually entering rows. Also added accounting.js for more accurate rounding of floats.
* Tweak - Order page can now calculate tax rows for you.
* Tweak - Display tax/discount total for reference on orders
* Tweak - Humanised order email subjects/headings
* Tweak - Cleaned up the tax settings.
* Tweak - If a PayPal prefix is changed, IPN requests break for all existing orders - fixed. new wc_get_order_id_by_order_key() function added. Thanks Brent.
* Tweak - On add to cart success, redirect back.
* Tweak - Prefix jquery plugins JS.
* Tweak - Made paypal use wc-api for IPN.
* Tweak - Due to new session handling, removed session section from the status page.
* Tweak - Removed upsell limit - show whats defined.
* Tweak - Args for upsells to control per-page and cols.
* Tweak - Recoded add_to_cart_action for better handling of variations and groups.
* Tweak - Admin sales stats show totals.
* Tweak - product_variations_{id} changed to product_variations array
* Tweak - Coupon description field.
* Tweak - Exclude up-sells from related products.
* Tweak - Allowed sku search to return > 1 result.
* Tweak - If only one country is enabled, don't show country dropdown on checkout.
* Tweak - Case insensitive coupons.
* Tweak - Made armed forces 'states' under the US rather than in their own 'country'.
* Tweak - Extended woocommerce_update_options for flexibility.
* Tweak - Added disabled to settings API.
* Tweak - Flat rate shipping - if no rules match, and no default is set, don't return a rate.
* Tweak - custom_attributes option added to woocommerce_form_field args. Pass name/value pairs.
* Tweak - Added html5 type inputs to admin with inline validation.
* Tweak - Use WP Core jquery-ui-slider
* Tweak - Further optimisation of icons in admin for HiDPI devices
* Tweak - On product search include post_excerpt, by krbvroc1
* Tweak - Attribute page restricts reserved terms by GeertDD
* Tweak - Arguments for taxonomies are now filterable
* Fix - Added more error messages for coupons.
* Fix - Variation sku updating after selection.
* Fix - Active plugins display on status page.
* Localization - Makepot added by Geert De Deckere for generating POT files.
* Localization - Admin/Frontend POT files to reduce memory consumption on the frontend.
* Localization - French update by Arnaud Cheminand and absoluteweb.
* Localization - Romanian update by silviu-bucsa and a1ur3l.
* Localization - Dutch updates by Ramoonus.
* Localization - Swedish updates by Mikael Jorhult.
* Localization - Localized shortcode button.
* Localization - Norwegian translation by frilyd.
* Localization - Italian update by Giuseppe-Mazzapica.
* Localization - Korean translate by Woo Jin Koh.
* Localization - Bulgarian update by Hristo Pandjarov.
* Localization - Spanish update by bolorino.
* Localization - Finnish translation by Arhi Paivarinta.
* Localization - Chinese (Taiwan) translation by Fliper.
* Localization - Brazilian update by Fernando Daciuk.
* Localization - Hungarian translation by béla.
* Localization - Indonesian translation by Stanley Caramoy.

== Upgrade Notice ==

= 2.3.1 =
2.3.0 is a major update so it is important that you make backups, test extensions and your theme prior to updating, and ensure extensions are 2.3 compatible. Developers should catch up with [develop.woothemes.com](http://develop.woothemes.com/) to see what has been happening in core.<|MERGE_RESOLUTION|>--- conflicted
+++ resolved
@@ -139,11 +139,8 @@
 == Changelog ==
 
 * Fix - Potential notice with preg_match wildcard search, if used incorrectly.
-<<<<<<< HEAD
 * Fix - Typo in get_from_name method.
-=======
-* Fix - Fatal errors in checkout because the mb_convert_encoding() function.
->>>>>>> fa9806b6
+* Fix - Fix errors during checkout when mb_convert_encoding() is not supported.
 * Tweak - Only run the uninstaller if the "Uninstall on Delete" option is checked in system status.
 
 = 2.3.2 - 12/02/2015 =
