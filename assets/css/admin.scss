--- conflicted
+++ resolved
@@ -5559,20 +5559,12 @@
 			display: none;
 		}
 
-<<<<<<< HEAD
 		.wc-importer__mapping--table {
 			margin-bottom: 1em;
 		}
 
-		.woocommerce-exporter-options th,
-		.woocommerce-importer-options th {
-			width: 30%;
-		}
-
-=======
 		.woocommerce-importer-options th,
 		.woocommerce-importer-options td,
->>>>>>> 142f6f5c
 		.woocommerce-exporter-options th,
 		.woocommerce-exporter-options td {
 			vertical-align: top;
