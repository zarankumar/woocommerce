--- conflicted
+++ resolved
@@ -27,11 +27,7 @@
 	 * @since 2.7.0
 	 * @var array
 	 */
-<<<<<<< HEAD
-	protected $_data = array(
-=======
 	protected $data = array(
->>>>>>> 4d041b2c
 		'parent_id'          => 0,
 		'status'             => '',
 		'currency'           => '',
@@ -203,11 +199,7 @@
 			return;
 		}
 
-<<<<<<< HEAD
-		$this->set_id( $post_object->ID );
-=======
 		$this->set_id( $id );
->>>>>>> 4d041b2c
 		$this->set_props( array(
 			'parent_id'          => $post_object->post_parent,
 			'date_created'       => $post_object->post_date,
@@ -443,12 +435,7 @@
 	 * @return string
 	 */
 	public function get_discount_total( $raw = false ) {
-<<<<<<< HEAD
-		return $raw ? $this->_data['discount_total'] : apply_filters( 'woocommerce_order_amount_discount_total', $this->_data['discount_total'], $this );
-=======
-		$value = wc_format_decimal( $this->data['discount_total'] );
-		return $raw ? $value : apply_filters( 'woocommerce_order_amount_discount_total', $value, $this );
->>>>>>> 4d041b2c
+		return $raw ? $this->data['discount_total'] : apply_filters( 'woocommerce_order_amount_discount_total', $this->data['discount_total'], $this );
 	}
 
 	/**
@@ -457,12 +444,7 @@
 	 * @return string
 	 */
 	public function get_discount_tax( $raw = false ) {
-<<<<<<< HEAD
-		return $raw ? $this->_data['discount_tax'] : apply_filters( 'woocommerce_order_amount_discount_tax', $this->_data['discount_tax'], $this );
-=======
-		$value = wc_format_decimal( $this->data['discount_tax'] );
-		return $raw ? $value : apply_filters( 'woocommerce_order_amount_discount_tax', $value, $this );
->>>>>>> 4d041b2c
+		return $raw ? $this->data['discount_tax'] : apply_filters( 'woocommerce_order_amount_discount_tax', $this->data['discount_tax'], $this );
 	}
 
 	/**
@@ -471,12 +453,7 @@
 	 * @return string
 	 */
 	public function get_shipping_total( $raw = false ) {
-<<<<<<< HEAD
-		return $raw ? $this->_data['shipping_total'] : apply_filters( 'woocommerce_order_amount_shipping_total', $this->_data['shipping_total'], $this );
-=======
-		$value = wc_format_decimal( $this->data['shipping_total'] );
-		return $raw ? $value : apply_filters( 'woocommerce_order_amount_shipping_total', $value, $this );
->>>>>>> 4d041b2c
+		return $raw ? $this->data['shipping_total'] : apply_filters( 'woocommerce_order_amount_shipping_total', $this->data['shipping_total'], $this );
 	}
 
 	/**
@@ -485,12 +462,7 @@
 	 * @return string
 	 */
 	public function get_shipping_tax( $raw = false ) {
-<<<<<<< HEAD
-		return $raw ? $this->_data['shipping_tax'] : apply_filters( 'woocommerce_order_amount_shipping_tax', $this->_data['shipping_tax'], $this );
-=======
-		$value = wc_format_decimal( $this->data['shipping_tax'] );
-		return $raw ? $value : apply_filters( 'woocommerce_order_amount_shipping_tax', $value, $this );
->>>>>>> 4d041b2c
+		return $raw ? $this->data['shipping_tax'] : apply_filters( 'woocommerce_order_amount_shipping_tax', $this->data['shipping_tax'], $this );
 	}
 
 	/**
@@ -499,12 +471,7 @@
 	 * @return float
 	 */
 	public function get_cart_tax( $raw = false ) {
-<<<<<<< HEAD
-		return $raw ? $this->_data['cart_tax'] : apply_filters( 'woocommerce_order_amount_cart_tax', $this->_data['cart_tax'], $this );
-=======
-		$value = wc_format_decimal( $this->data['cart_tax'] );
-		return $raw ? $value : apply_filters( 'woocommerce_order_amount_cart_tax', $value, $this );
->>>>>>> 4d041b2c
+		return $raw ? $this->data['cart_tax'] : apply_filters( 'woocommerce_order_amount_cart_tax', $this->data['cart_tax'], $this );
 	}
 
 	/**
@@ -513,11 +480,7 @@
 	 * @return float
 	 */
 	public function get_total( $raw = false ) {
-<<<<<<< HEAD
-		return $raw ? $this->_data['total'] : apply_filters( 'woocommerce_order_amount_total', $this->_data['total'], $this );
-=======
 		return $raw ? $this->data['total'] : apply_filters( 'woocommerce_order_amount_total', $this->data['total'], $this );
->>>>>>> 4d041b2c
 	}
 
 	/**
@@ -531,12 +494,7 @@
 	 * @return float
 	 */
 	public function get_total_tax( $raw = false ) {
-<<<<<<< HEAD
-		return $raw ? $this->_data['total_tax'] : apply_filters( 'woocommerce_order_amount_total_tax', $this->_data['total_tax'], $this );
-=======
-		$value = wc_format_decimal( $this->data['total_tax'] );
-		return $raw ? $value : apply_filters( 'woocommerce_order_amount_total_tax', $value, $this );
->>>>>>> 4d041b2c
+		return $raw ? $this->data['total_tax'] : apply_filters( 'woocommerce_order_amount_total_tax', $this->data['total_tax'], $this );
 	}
 
 	/**
