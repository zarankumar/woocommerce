--- conflicted
+++ resolved
@@ -550,7 +550,6 @@
 		$downloads = array();
 
 		if ( is_user_logged_in() ) {
-<<<<<<< HEAD
 
 			// Get results from valid orders only
 			$results = $wpdb->get_results( $wpdb->prepare( "
@@ -623,9 +622,9 @@
 					$file_number++;
 				}
 			}
-=======
+
 			$downloads = wc_get_customer_available_downloads( get_current_user_id() );
->>>>>>> 5dcd19f5
+
 		}
 
 		return apply_filters( 'woocommerce_customer_get_downloadable_products', $downloads );
