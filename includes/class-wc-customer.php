--- conflicted
+++ resolved
@@ -20,11 +20,7 @@
 	 * Stores customer data.
 	 * @var array
 	 */
-<<<<<<< HEAD
-	protected $_data = array(
-=======
 	protected $data = array(
->>>>>>> 4d041b2c
 		'date_created'       => '',
 		'date_modified'      => '',
 		'email'              => '',
@@ -348,7 +344,7 @@
 	 * @return array
 	 */
 	public function get_billing() {
-		return $this->_data['billing'];
+		return $this->data['billing'];
 	}
 
 	/**
@@ -356,7 +352,7 @@
 	 * @return array
 	 */
 	public function get_shipping() {
-		return $this->_data['shipping'];
+		return $this->data['shipping'];
 	}
 
 	/*
