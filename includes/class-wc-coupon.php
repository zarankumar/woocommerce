--- conflicted
+++ resolved
@@ -355,11 +355,7 @@
 	 * @throws WC_Data_Exception
 	 */
 	public function set_code( $code ) {
-<<<<<<< HEAD
-		$this->_data['code'] = wc_format_coupon_code( $code );
-=======
-		$this->data['code'] = apply_filters( 'woocommerce_coupon_code', $code );
->>>>>>> 4d041b2c
+		$this->data['code'] = wc_format_coupon_code( $code );
 	}
 
 	/**
