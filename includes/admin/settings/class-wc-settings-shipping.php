<?php
/**
 * WooCommerce Shipping Settings
 *
 * @author      WooThemes
 * @category    Admin
 * @package     WooCommerce/Admin
 * @version     2.6.0
 */

if ( ! defined( 'ABSPATH' ) ) {
	exit;
}

if ( ! class_exists( 'WC_Settings_Shipping' ) ) :

/**
 * WC_Settings_Shipping.
 */
class WC_Settings_Shipping extends WC_Settings_Page {

	/**
	 * Constructor.
	 */
	public function __construct() {
		$this->id    = 'shipping';
		$this->label = __( 'Shipping', 'woocommerce' );
		add_filter( 'woocommerce_settings_tabs_array', array( $this, 'add_settings_page' ), 20 );
		add_action( 'woocommerce_sections_' . $this->id, array( $this, 'output_sections' ) );
		add_action( 'woocommerce_settings_' . $this->id, array( $this, 'output' ) );
		add_action( 'woocommerce_settings_save_' . $this->id, array( $this, 'save' ) );
	}

	/**
	 * Add this page to settings.
	 */
	public function add_settings_page( $pages ) {
		return wc_shipping_enabled() ? parent::add_settings_page( $pages ) : $pages;
	}

	/**
	 * Get sections.
	 *
	 * @return array
	 */
	public function get_sections() {
		$sections = array(
			''        => __( 'Shipping Zones', 'woocommerce' ),
			'options' => __( 'Shipping Options', 'woocommerce' ),
			'classes' => __( 'Shipping Classes', 'woocommerce' )
		);

		if ( ! defined( 'WC_INSTALLING' ) ) {
			// Load shipping methods so we can show any global options they may have
			$shipping_methods = WC()->shipping->load_shipping_methods();

			foreach ( $shipping_methods as $method ) {
				if ( ! $method->has_settings() ) {
					continue;
				}
				$title = empty( $method->method_title ) ? ucfirst( $method->id ) : $method->method_title;
				$sections[ strtolower( get_class( $method ) ) ] = esc_html( $title );
			}
		}

		return apply_filters( 'woocommerce_get_sections_' . $this->id, $sections );
	}

	/**
	 * Get settings array.
	 *
	 * @return array
	 */
	public function get_settings() {
		$settings = apply_filters( 'woocommerce_shipping_settings', array(

			array( 'title' => __( 'Shipping Options', 'woocommerce' ), 'type' => 'title', 'id' => 'shipping_options' ),

			array(
				'title'         => __( 'Calculations', 'woocommerce' ),
				'desc'          => __( 'Enable the shipping calculator on the cart page', 'woocommerce' ),
				'id'            => 'woocommerce_enable_shipping_calc',
				'default'       => 'yes',
				'type'          => 'checkbox',
				'checkboxgroup' => 'start',
				'autoload'      => false
			),

			array(
				'desc'          => __( 'Hide shipping costs until an address is entered', 'woocommerce' ),
				'id'            => 'woocommerce_shipping_cost_requires_address',
				'default'       => 'no',
				'type'          => 'checkbox',
				'checkboxgroup' => 'end',
				'autoload'      => false
			),

			array(
				'title'   => __( 'Shipping Destination', 'woocommerce' ),
				'desc'    => __( 'This controls which shipping address is used by default.', 'woocommerce' ),
				'id'      => 'woocommerce_ship_to_destination',
				'default' => 'billing',
				'type'    => 'radio',
				'options' => array(
					'shipping'     => __( 'Default to customer shipping address', 'woocommerce' ),
					'billing'      => __( 'Default to customer billing address', 'woocommerce' ),
					'billing_only' => __( 'Force shipping to the customer billing address', 'woocommerce' ),
				),
				'autoload'        => false,
				'desc_tip'        =>  true,
				'show_if_checked' => 'option',
			),

			array( 'type' => 'sectionend', 'id' => 'shipping_options' ),

		) );

		return apply_filters( 'woocommerce_get_settings_' . $this->id, $settings );
	}

	/**
	 * Output the settings.
	 */
	public function output() {
		global $current_section, $hide_save_button;

		// Load shipping methods so we can show any global options they may have
		$shipping_methods = WC()->shipping->load_shipping_methods();

		if ( 'options' === $current_section ) {
			$settings = $this->get_settings();
			WC_Admin_Settings::output_fields( $settings );
			return;
		} elseif ( 'classes' === $current_section ) {
			$hide_save_button = true;
			$this->output_shipping_class_screen();
			return;
		} else {
			foreach ( $shipping_methods as $method ) {
				if ( strtolower( get_class( $method ) ) === strtolower( $current_section ) && $method->has_settings() ) {
					$method->admin_options();
					return;
				}
			}
		}

		// Default to zones screen
		$hide_save_button = true;
		$this->output_zones_screen();
	}

	/**
	 * Save settings.
	 */
	public function save() {
		global $current_section;

		switch ( $current_section ) {
			case 'options' :
				WC_Admin_Settings::save_fields( $this->get_settings() );
			break;
			case 'classes' :
			case '' :
			break;
			default :
				$wc_shipping = WC_Shipping::instance();

				foreach ( $wc_shipping->get_shipping_methods() as $method_id => $method ) {
					if ( $current_section === sanitize_title( get_class( $method ) ) ) {
						do_action( 'woocommerce_update_options_' . $this->id . '_' . $method->id );
					}
				}
			break;
		}

		// Increments the transient version to invalidate cache
		WC_Cache_Helper::get_transient_version( 'shipping', true );
	}

	/**
	 * Handles output of the shipping zones page in admin.
	 */
	private function output_zones_screen() {
		if ( isset( $_REQUEST['zone_id'] ) ) {
			$this->zone_methods_screen( absint( $_REQUEST['zone_id'] ) );
		} elseif ( isset( $_REQUEST['instance_id'] ) ) {
			$this->instance_settings_screen( absint( $_REQUEST['instance_id'] ) );
		} else {
<<<<<<< HEAD
			$this->zones_screen();
		}
	}

	/**
	 * Show method for a zone
	 * @param  int $zone_id
	 */
	private function zone_methods_screen( $zone_id ) {
		$wc_shipping      = WC_Shipping      ::instance();
		$zone             = WC_Shipping_Zones::get_zone( $zone_id );
		$shipping_methods = $wc_shipping ->get_shipping_methods();

		if ( ! $zone ) {
			wp_die( __( 'Zone does not exist!', 'woocommerce' ) );
		}

		wp_localize_script( 'wc-shipping-zone-methods', 'shippingZoneMethodsLocalizeScript', array(
            'methods'                 => $zone->get_shipping_methods(),
			'zone_id'                 => $zone->get_zone_id(),
			'wc_shipping_zones_nonce' => wp_create_nonce( 'wc_shipping_zones_nonce' ),
			'strings'                 => array(
				'unload_confirmation_msg' => __( 'Your changed data will be lost if you leave this page without saving.', 'woocommerce' ),
				'save_failed'             => __( 'Your changes were not saved. Please retry.', 'woocommerce' ),
				'add_method_failed'       => __( 'Shipping method could not be added. Please retry.', 'woocommerce' ),
				'yes'                     => __( 'Yes', 'woocommerce' ),
			),
		) );
		wp_enqueue_script( 'wc-shipping-zone-methods' );

		include_once( 'views/html-admin-page-shipping-zone-methods.php' );
	}

	/**
	 * Show zones
	 */
	private function zones_screen() {
		$allowed_countries = WC()->countries->get_allowed_countries();
        $continents        = WC()->countries->get_continents();

		wp_localize_script( 'wc-shipping-zones', 'shippingZonesLocalizeScript', array(
            'zones'         => WC_Shipping_Zones::get_zones(),
            'default_zone'  => array(
				'zone_id'    => 0,
				'zone_name'  => '',
				'zone_order' => null,
			),
			'wc_shipping_zones_nonce'  => wp_create_nonce( 'wc_shipping_zones_nonce' ),
			'strings'       => array(
				'unload_confirmation_msg' => __( 'Your changed data will be lost if you leave this page without saving.', 'woocommerce' ),
				'save_failed'             => __( 'Your changes were not saved. Please retry.', 'woocommerce' ),
				'no_methods'              => '<a href="#" class="add_shipping_method button">' . __( 'Add Shipping Method', 'woocommerce' ) . '</a>',
				'add_another_method'      => '<a href="#" class="add_shipping_method button">' . __( 'Add Shipping Method', 'woocommerce' ) . '</a>'
			),
		) );
		wp_enqueue_script( 'wc-shipping-zones' );

		include_once( 'views/html-admin-page-shipping-zones.php' );
	}

	/**
	 * Show instance settings
	 * @param  int $instance_id
	 */
	private function instance_settings_screen( $instance_id ) {
		$zone            = WC_Shipping_Zones::get_zone_by( 'instance_id', $instance_id );
		$shipping_method = WC_Shipping_Zones::get_shipping_method( $instance_id );

		if ( ! $shipping_method ) {
			wp_die( __( 'Invalid shipping method!', 'woocommerce' ) );
		}
		if ( ! $zone ) {
			wp_die( __( 'Zone does not exist!', 'woocommerce' ) );
		}
		if ( ! $shipping_method->has_settings() ) {
			wp_die( __( 'This shipping method does not have any settings to configure.', 'woocommerce' ) );
		}

		if ( ! empty( $_POST['save_method'] ) ) {

			if ( empty( $_POST['woocommerce_save_method_nonce'] ) || ! wp_verify_nonce( $_POST['woocommerce_save_method_nonce'], 'woocommerce_save_method' )) {
				echo '<div class="updated error"><p>' . __( 'Edit failed. Please try again.', 'woocommerce' ) . '</p></div>';

=======
			foreach ( $wc_shipping->load_shipping_methods() as $method_id => $method ) {
				if ( $current_section === sanitize_title( get_class( $method ) ) ) {
					do_action( 'woocommerce_update_options_' . $this->id . '_' . $method->id );
				}
>>>>>>> d4dfec79
			}

			$shipping_method->process_admin_options();
			$shipping_method->display_errors();
		}

		include_once( 'views/html-admin-page-shipping-zones-instance.php' );
	}

	/**
	 * Handles output of the shipping class settings screen.
	 */
	private function output_shipping_class_screen() {
		$wc_shipping = WC_Shipping::instance();
		wp_localize_script( 'wc-shipping-classes', 'shippingClassesLocalizeScript', array(
            'classes'         => $wc_shipping->get_shipping_classes(),
            'default_shipping_class'  => array(
				'term_id'     => 0,
				'name'        => '',
				'description' => '',
			),
			'wc_shipping_classes_nonce'  => wp_create_nonce( 'wc_shipping_classes_nonce' ),
			'strings'       => array(
				'unload_confirmation_msg' => __( 'Your changed data will be lost if you leave this page without saving.', 'woocommerce' ),
				'save_failed'             => __( 'Your changes were not saved. Please retry.', 'woocommerce' )
			),
		) );
		wp_enqueue_script( 'wc-shipping-classes' );

		include_once( 'views/html-admin-page-shipping-classes.php' );
	}
}

endif;

return new WC_Settings_Shipping();<|MERGE_RESOLUTION|>--- conflicted
+++ resolved
@@ -186,7 +186,6 @@
 		} elseif ( isset( $_REQUEST['instance_id'] ) ) {
 			$this->instance_settings_screen( absint( $_REQUEST['instance_id'] ) );
 		} else {
-<<<<<<< HEAD
 			$this->zones_screen();
 		}
 	}
@@ -269,13 +268,6 @@
 
 			if ( empty( $_POST['woocommerce_save_method_nonce'] ) || ! wp_verify_nonce( $_POST['woocommerce_save_method_nonce'], 'woocommerce_save_method' )) {
 				echo '<div class="updated error"><p>' . __( 'Edit failed. Please try again.', 'woocommerce' ) . '</p></div>';
-
-=======
-			foreach ( $wc_shipping->load_shipping_methods() as $method_id => $method ) {
-				if ( $current_section === sanitize_title( get_class( $method ) ) ) {
-					do_action( 'woocommerce_update_options_' . $this->id . '_' . $method->id );
-				}
->>>>>>> d4dfec79
 			}
 
 			$shipping_method->process_admin_options();
